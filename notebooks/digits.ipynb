{
 "cells": [
  {
   "cell_type": "markdown",
   "id": "e1e6d6b9",
   "metadata": {},
   "source": [
    "# Train and evaluate a PC"
   ]
  },
  {
   "cell_type": "code",
   "execution_count": 1,
   "id": "d6debe19",
   "metadata": {},
   "outputs": [],
   "source": [
    "import random\n",
    "import numpy as np\n",
    "import matplotlib.pyplot as plt"
   ]
  },
  {
   "cell_type": "markdown",
   "id": "c4608165",
   "metadata": {},
   "source": [
    "Set the random seeds."
   ]
  },
  {
   "cell_type": "code",
   "execution_count": 2,
   "id": "d66933b2",
   "metadata": {},
   "outputs": [],
   "source": [
    "random.seed(42)\n",
    "np.random.seed(42)"
   ]
  },
  {
   "cell_type": "markdown",
   "id": "45c005fb",
   "metadata": {},
   "source": [
    "## Load MNIST Dataset"
   ]
  },
  {
   "cell_type": "markdown",
   "id": "4a02baea",
   "metadata": {},
   "source": [
    "Load the training and test splits of MNIST, and preprocess them by flattening the tensor images."
   ]
  },
  {
   "cell_type": "code",
   "execution_count": 3,
   "id": "f3a04559",
   "metadata": {},
   "outputs": [
    {
     "name": "stdout",
     "output_type": "stream",
     "text": [
      "Number of variables: 784\n"
     ]
    }
   ],
   "source": [
    "from torchvision import transforms, datasets\n",
    "transform = transforms.Compose([\n",
    "    transforms.ToTensor(),\n",
    "    transforms.Lambda(lambda x: (255 * x.view(-1)).long())\n",
    "])\n",
    "data_train = datasets.MNIST('datasets', train=True, download=True, transform=transform)\n",
    "data_test = datasets.MNIST('datasets', train=False, download=True, transform=transform)\n",
    "num_variables = data_train[0][0].shape[0]\n",
    "height, width = 28, 28\n",
    "print(f\"Number of variables: {num_variables}\")"
   ]
  },
  {
   "cell_type": "code",
   "execution_count": 4,
   "id": "6ad24d46",
   "metadata": {},
   "outputs": [
    {
     "data": {
      "image/png": "iVBORw0KGgoAAAANSUhEUgAAAaMAAAG6CAYAAAClTCmnAAAAOXRFWHRTb2Z0d2FyZQBNYXRwbG90bGliIHZlcnNpb24zLjguMiwgaHR0cHM6Ly9tYXRwbG90bGliLm9yZy8g+/7EAAAACXBIWXMAAA9hAAAPYQGoP6dpAAAiI0lEQVR4nO3de3BU5f3H8U9AsiAkG0PMTa4BBbmFqpBGKGCJQKqOIrZotUWLKDZYFUWL81PQVmOh3lBE7DhQq6AyrVB0ilUwocpNUESqRoNpAUlAsdkNQQImz+8PhsWVcDnLJt9c3q+ZZ5o9+3z3fPN4yoezu5wT45xzAgDAUAvrBgAAIIwAAOYIIwCAOcIIAGCOMAIAmCOMAADmCCMAgDnCCABgjjACAJgjjAAPunTpomuvvda6DaDJIYwASVu2bNGNN96ojIwMtW7dWvHx8Ro0aJAef/xxffPNN9btRWT69OmKiYk5YrRu3dq6NeAIp1g3AFh77bXX9NOf/lQ+n0+//OUv1adPH+3fv19vv/22pkyZon//+9965plnrNuM2Jw5c9SuXbvQ45YtWxp2A9SOMEKzVlJSoiuvvFKdO3fWihUrlJaWFnouLy9PxcXFeu211ww7PHlXXHGFkpKSrNsAjom36dCszZgxQ3v27NGzzz4bFkSHdO/eXbfccstR67/++mvdcccd6tu3r9q1a6f4+Hjl5ubqgw8+OGLuE088od69e+vUU0/VaaedpvPOO08LFiwIPV9RUaFbb71VXbp0kc/nU3Jysi688EK99957oTl79+7VJ598oq+++uqEf0fnnILBoLhAPxoywgjN2tKlS5WRkaHzzz8/ovrPP/9cixcv1sUXX6xHHnlEU6ZM0YcffqihQ4dqx44doXl/+tOf9Jvf/Ea9evXSY489pvvuu0/9+/fX2rVrQ3MmTpyoOXPmaMyYMXrqqad0xx13qE2bNvr4449Dc9atW6ezzz5bTz755An3mJGRIb/fr7i4OF1zzTXauXNnRL8rUJd4mw7NVjAY1BdffKFLL7004tfo27evPv30U7Vocfjvdb/4xS/Us2dPPfvss7rnnnskHfxcqnfv3lq0aNFRX+u1117ThAkT9PDDD4e23XnnnRH3dtppp2nSpEnKzs6Wz+fTv/71L82ePVvr1q3T+vXrFR8fH/FrA9FGGKHZCgaDkqS4uLiIX8Pn84V+rq6uVnl5udq1a6cePXqEvb2WkJCg7du3691339WAAQNqfa2EhAStXbtWO3bsUHp6eq1zhg0bdsJvt33/7cUxY8Zo4MCBuvrqq/XUU0/pt7/97Qm9DlAfeJsOzdahM4OKioqIX6OmpkaPPvqozjzzTPl8PiUlJen000/Xpk2bFAgEQvPuuusutWvXTgMHDtSZZ56pvLw8vfPOO2GvNWPGDG3evFkdO3bUwIEDNX36dH3++ecR91abn//850pNTdWbb74Z1dcFThZhhGYrPj5e6enp2rx5c8Sv8eCDD2ry5MkaMmSInn/+eb3++ut644031Lt3b9XU1ITmnX322SoqKtKLL76owYMH669//asGDx6sadOmheb87Gc/0+eff64nnnhC6enpmjlzpnr37q1//OMfJ/V7fl/Hjh319ddfR/U1gZMV4/iKDZqxG2+8Uc8884xWrVql7Ozs487v0qWLhg0bpvnz50uS+vfvr8TERK1YsSJsXocOHdS9e3cVFBTU+jr79+/X5ZdfrmXLlmnPnj21/kPUXbt26ZxzzlGXLl309ttve/7dauOcU0pKin7wgx/o9ddfj8prAtHAmRGatTvvvFNt27bV9ddfX+u3zLZs2aLHH3/8qPUtW7Y84jOcRYsW6Ysvvgjbtnv37rDHsbGx6tWrl5xzOnDggKqrq8Pe1pOk5ORkpaenq6qqKrTNy1e7v/zyyyO2zZkzR19++aVGjRp13HqgPvEFBjRr3bp104IFCzR27FidffbZYVdgWLVqlRYtWnTMa9FdfPHFuv/++3Xdddfp/PPP14cffqgXXnhBGRkZYfNGjBih1NRUDRo0SCkpKfr444/15JNP6qKLLlJcXJzKy8vVoUMHXXHFFcrMzFS7du305ptv6t133w37dt26det0wQUXaNq0aZo+ffoxf7fOnTtr7Nix6tu3r1q3bq23335bL774ovr3768bb7zxZJYNiD4HwH366aduwoQJrkuXLi42NtbFxcW5QYMGuSeeeMLt27cvNK9z585u3Lhxocf79u1zt99+u0tLS3Nt2rRxgwYNcqtXr3ZDhw51Q4cODc2bO3euGzJkiGvfvr3z+XyuW7dubsqUKS4QCDjnnKuqqnJTpkxxmZmZLi4uzrVt29ZlZma6p556KqzPt956y0ly06ZNO+7vdP3117tevXq5uLg416pVK9e9e3d31113uWAweFJrBdQFPjMCAJjjMyMAgDnCCABgjjACAJgjjAAA5ggjAIA5wggAYI4wAgCYI4wAAOYaTRjNnj1bXbp0UevWrZWVlaV169ZZt1Tvpk+frpiYmLDRs2dP67bqxcqVK3XJJZcoPT1dMTExWrx4cdjzzjnde++9SktLU5s2bZSTk6PPPvvMptk6dLx1uPbaa484Rpridejy8/M1YMAAxcXFKTk5WZdddpmKiorC5uzbt095eXlq37692rVrpzFjxjS5u9yeyDoMGzbsiGNi4sSJRh0fXaMIo5deekmTJ0/WtGnT9N577ykzM1MjR47Url27rFurd71791ZpaWloROtqzg1dZWWlMjMzNXv27FqfnzFjhmbNmqWnn35aa9euVdu2bTVy5Ejt27evnjutW8dbB0kaNWpU2DGycOHCeuywfhQWFiovL09r1qzRG2+8oQMHDmjEiBGqrKwMzbntttu0dOlSLVq0SIWFhdqxY4cuv/xyw66j70TWQZImTJgQdkzMmDHDqONjML4c0QkZOHCgy8vLCz2urq526enpLj8/37Cr+jdt2jSXmZlp3YY5Se6VV14JPa6pqXGpqalu5syZoW3l5eXO5/O5hQsXGnRYP76/Ds45N27cOHfppZea9GNp165dTpIrLCx0zh3879+qVSu3aNGi0JyPP/7YSXKrV6+2arPOfX8dnHNu6NCh7pZbbrFr6gQ1+DOj/fv3a8OGDcrJyQlta9GihXJycrR69WrDzmx89tlnSk9PV0ZGhq6++mpt3brVuiVzJSUlKisrCztG/H6/srKymuUxUlBQoOTkZPXo0UM33XTTEbevaIoO3X4jMTFRkrRhwwYdOHAg7Jjo2bOnOnXq1KSPie+vwyEvvPCCkpKS1KdPH02dOlV79+61aO+YGvwtJL766itVV1crJSUlbHtKSoo++eQTo65sZGVlaf78+erRo4dKS0t133336Uc/+pE2b96suLg46/bMlJWVSVKtx8ih55qLUaNG6fLLL1fXrl21ZcsW3X333crNzdXq1avVsmVL6/bqRE1NjW699VYNGjRIffr0kXTwmIiNjVVCQkLY3KZ8TNS2DtLBW8137txZ6enp2rRpk+666y4VFRXpb3/7m2G3R2rwYYTDcnNzQz/369dPWVlZ6ty5s15++WWNHz/esDM0FFdeeWXo5759+6pfv37q1q2bCgoKNHz4cMPO6k5eXp42b97cbD4/PZqjrcMNN9wQ+rlv375KS0vT8OHDtWXLFnXr1q2+2zyqBv82XVJSklq2bHnEt2B27typ1NRUo64ahoSEBJ111lkqLi62bsXUoeOAY+RIGRkZSkpKarLHyKRJk/Tqq6/qrbfeUocOHULbU1NTtX//fpWXl4fNb6rHxNHWoTZZWVmS1OCOiQYfRrGxsTr33HO1fPny0LaamhotX75c2dnZhp3Z27Nnj7Zs2aK0tDTrVkx17dpVqampYcdIMBjU2rVrm/0xsn37du3evbvJHSPOOU2aNEmvvPKKVqxYoa5du4Y9f+6556pVq1Zhx0RRUZG2bt3apI6J461DbTZu3ChJDe+YsP4GxYl48cUXnc/nc/Pnz3cfffSRu+GGG1xCQoIrKyuzbq1e3X777a6goMCVlJS4d955x+Xk5LikpCS3a9cu69bqXEVFhXv//ffd+++/7yS5Rx55xL3//vvuv//9r3POuYceesglJCS4JUuWuE2bNrlLL73Ude3a1X3zzTfGnUfXsdahoqLC3XHHHW716tWupKTEvfnmm+6cc85xZ555ZtjdapuCm266yfn9fldQUOBKS0tDY+/evaE5EydOdJ06dXIrVqxw69evd9nZ2S47O9uw6+g73joUFxe7+++/361fv96VlJS4JUuWuIyMDDdkyBDjzo/UKMLIOeeeeOIJ16lTJxcbG+sGDhzo1qxZY91SvRs7dqxLS0tzsbGx7owzznBjx451xcXF1m3Vi0O32/7+OHQL8JqaGnfPPfe4lJQU5/P53PDhw11RUZFt03XgWOuwd+9eN2LECHf66ae7Vq1auc6dO7sJEyY0yb+01bYGkty8efNCc7755hv361//2p122mnu1FNPdaNHj3alpaV2TdeB463D1q1b3ZAhQ1xiYqLz+Xyue/fuYbe7b0i47TgAwFyD/8wIAND0EUYAAHOEEQDAHGEEADBHGAEAzBFGAABzjSqMqqqqNH36dFVVVVm3Yop1OIy1OIh1OIy1OKixrUOj+ndGwWBQfr9fgUBA8fHx1u2YYR0OYy0OYh0OYy0Oamzr0KjOjAAATRNhBAAw1+DuZ1RTU6MdO3YoLi5OMTExYc8Fg8Gw/22uWIfDWIuDWIfDWIuDGsI6OOdUUVGh9PR0tWhx7HOfBveZ0fbt29WxY0frNgAAUbJt27bj3mepwb1N15xvnw0ATdGJ/Lne4MLo+2/NAQAatxP5c73Owmj27Nnq0qWLWrduraysLK1bt66udgUAaOTqJIxeeuklTZ48WdOmTdN7772nzMxMjRw5Urt27aqL3QEAGru6uGPfwIEDXV5eXuhxdXW1S09Pd/n5+cetDQQCR717IYPBYDAa3ziRO8tG/cxo//792rBhg3JyckLbWrRooZycHK1evfqI+VVVVQoGg2EDANC8RD2MvvrqK1VXVyslJSVse0pKisrKyo6Yn5+fL7/fHxp8rRsAmh/zb9NNnTpVgUAgNLZt22bdEgCgnkX9CgxJSUlq2bKldu7cGbZ9586dSk1NPWK+z+eTz+eLdhsAgEYk6mdGsbGxOvfcc7V8+fLQtpqaGi1fvlzZ2dnR3h0AoAmok2vTTZ48WePGjdN5552ngQMH6rHHHlNlZaWuu+66utgdAKCRq5MwGjt2rL788kvde++9KisrU//+/bVs2bIjvtQAAIDUAC+UeuiGUACApuFEbvBn/m06AAAIIwCAOcIIAGCOMAIAmCOMAADmCCMAgDnCCABgjjACAJgjjAAA5ggjAIA5wggAYI4wAgCYI4wAAOYIIwCAOcIIAGCOMAIAmCOMAADmCCMAgDnCCABgjjACAJgjjAAA5ggjAIA5wggAYI4wAgCYI4wAAOYIIwCAOcIIAGCOMAIAmCOMAADmCCMAgDnCCABgjjACAJgjjAAA5ggjAIA5wggAYI4wAgCYI4wAAOYIIwCAOcIIAGCOMAIAmCOMAADmCCMAgDnCCABgjjACAJgjjAAA5ggjAIA5wggAYI4wAgCYI4wAAOYIIwCAOcIIAGCOMAIAmDvFugGgIWnZsmVEdX6/P8qdRNekSZM815x66qmea3r06OG5Ji8vz3ONJP3xj3/0XHPVVVd5rtm3b5/nGkl66KGHPNfcd999Ee2rKeDMCABgjjACAJgjjAAA5qIeRtOnT1dMTEzY6NmzZ7R3AwBoQurkCwy9e/fWm2++eXgnp/A9CQDA0dVJSpxyyilKTU09oblVVVWqqqoKPQ4Gg3XREgCgAauTz4w+++wzpaenKyMjQ1dffbW2bt161Ln5+fny+/2h0bFjx7poCQDQgEU9jLKysjR//nwtW7ZMc+bMUUlJiX70ox+poqKi1vlTp05VIBAIjW3btkW7JQBAAxf1t+lyc3NDP/fr109ZWVnq3LmzXn75ZY0fP/6I+T6fTz6fL9ptAAAakTr/andCQoLOOussFRcX1/WuAACNVJ2H0Z49e7RlyxalpaXV9a4AAI1U1MPojjvuUGFhof7zn/9o1apVGj16tFq2bBnRNaEAAM1D1D8z2r59u6666irt3r1bp59+ugYPHqw1a9bo9NNPj/auAABNRNTD6MUXX4z2S6KB6tSpU0R1sbGxnmvOP/98zzWDBw/2XJOQkOC5RpLGjBkTUV1Ts337ds81s2bNimhfo0eP9lxztG/1HssHH3zguUaSCgsLI6prrrg2HQDAHGEEADBHGAEAzBFGAABzhBEAwBxhBAAwRxgBAMwRRgAAc4QRAMAcYQQAMEcYAQDMEUYAAHMxzjln3cR3BYNB+f1+6zaanf79+3uuWbFiRUT74r9v41BTU+O55le/+pXnmj179niuiVRpaannmv/9738R7auoqCiiuqYoEAgoPj7+mHM4MwIAmCOMAADmCCMAgDnCCABgjjACAJgjjAAA5ggjAIA5wggAYI4wAgCYI4wAAOYIIwCAOcIIAGDuFOsG0DBs3brVc83u3bsj2hcXSj1o7dq1nmvKy8sj2tcFF1zguWb//v2ea/7yl794rgEkzowAAA0AYQQAMEcYAQDMEUYAAHOEEQDAHGEEADBHGAEAzBFGAABzhBEAwBxhBAAwRxgBAMwRRgAAc4QRAMAcV+2GJOnrr7/2XDNlypSI9nXxxRd7rnn//fc918yaNctzTaQ2btzouebCCy/0XFNZWem5RpJ69+7tueaWW26JaF9AJDgzAgCYI4wAAOYIIwCAOcIIAGCOMAIAmCOMAADmCCMAgDnCCABgjjACAJgjjAAA5ggjAIA5wggAYC7GOeesm/iuYDAov99v3QbqUHx8vOeaiooKzzVz5871XDN+/HjPNZJ0zTXXeK5ZuHBhRPsCGptAIHDc/99zZgQAMEcYAQDMeQ6jlStX6pJLLlF6erpiYmK0ePHisOedc7r33nuVlpamNm3aKCcnR5999lm0+gUANEGew6iyslKZmZmaPXt2rc/PmDFDs2bN0tNPP621a9eqbdu2GjlypPbt23fSzQIAmibPd3rNzc1Vbm5urc855/TYY4/p//7v/3TppZdKkp577jmlpKRo8eLFuvLKK0+uWwBAkxTVz4xKSkpUVlamnJyc0Da/36+srCytXr261pqqqioFg8GwAQBoXqIaRmVlZZKklJSUsO0pKSmh574vPz9ffr8/NDp27BjNlgAAjYD5t+mmTp2qQCAQGtu2bbNuCQBQz6IaRqmpqZKknTt3hm3fuXNn6Lnv8/l8io+PDxsAgOYlqmHUtWtXpaamavny5aFtwWBQa9euVXZ2djR3BQBoQjx/m27Pnj0qLi4OPS4pKdHGjRuVmJioTp066dZbb9Xvf/97nXnmmeratavuuecepaen67LLLotm3wCAJsRzGK1fv14XXHBB6PHkyZMlSePGjdP8+fN15513qrKyUjfccIPKy8s1ePBgLVu2TK1bt45e1wCAJoULpaLJmjlzpueaQ3+58qqwsNBzzXf/CcSJqqmp8VwDWONCqQCARoEwAgCYI4wAAOYIIwCAOcIIAGCOMAIAmCOMAADmCCMAgDnCCABgjjACAJgjjAAA5ggjAIA5LpSKJqtt27aea5YuXRrRvoYOHeq5Jjc313PNP//5T881gDUulAoAaBQIIwCAOcIIAGCOMAIAmCOMAADmCCMAgDnCCABgjjACAJgjjAAA5ggjAIA5wggAYI4wAgCYI4wAAOa4ajfwHd26dYuo7r333vNcU15e7rnmrbfe8lwjSevXr/dcM3v2bM81DeyPEzQQXLUbANAoEEYAAHOEEQDAHGEEADBHGAEAzBFGAABzhBEAwBxhBAAwRxgBAMwRRgAAc4QRAMAcYQQAMMeFUoEoGD16tOeaefPmea6Ji4vzXBOpu+++23PNc88957mmtLTUcw0aFy6UCgBoFAgjAIA5wggAYI4wAgCYI4wAAOYIIwCAOcIIAGCOMAIAmCOMAADmCCMAgDnCCABgjjACAJjjQqmAkT59+niueeSRRyLa1/DhwyOq82ru3Lmeax544IGI9vXFF19EVIf6x4VSAQCNAmEEADDnOYxWrlypSy65ROnp6YqJidHixYvDnr/22msVExMTNkaNGhWtfgEATZDnMKqsrFRmZqZmz5591DmjRo1SaWlpaCxcuPCkmgQANG2neC3Izc1Vbm7uMef4fD6lpqZG3BQAoHmpk8+MCgoKlJycrB49euimm27S7t27jzq3qqpKwWAwbAAAmpeoh9GoUaP03HPPafny5frDH/6gwsJC5ebmqrq6utb5+fn58vv9odGxY8dotwQAaOA8v013PFdeeWXo5759+6pfv37q1q2bCgoKav23DlOnTtXkyZNDj4PBIIEEAM1MnX+1OyMjQ0lJSSouLq71eZ/Pp/j4+LABAGhe6jyMtm/frt27dystLa2udwUAaKQ8v023Z8+esLOckpISbdy4UYmJiUpMTNR9992nMWPGKDU1VVu2bNGdd96p7t27a+TIkVFtHADQdHgOo/Xr1+uCCy4IPT70ec+4ceM0Z84cbdq0SX/+859VXl6u9PR0jRgxQr/73e/k8/mi1zUAoEnxHEbDhg3Tsa6t+vrrr59UQwCA5oerdgONSEJCQkR1l1xyieeaefPmea6JiYnxXLNixQrPNZJ04YUXRlSH+sdVuwEAjQJhBAAwRxgBAMwRRgAAc4QRAMAcYQQAMEcYAQDMEUYAAHOEEQDAHGEEADBHGAEAzBFGAABzXCgVQK2qqqo815xyiucbAejbb7/1XCMponukFRQURLQvnBwulAoAaBQIIwCAOcIIAGCOMAIAmCOMAADmCCMAgDnCCABgjjACAJgjjAAA5ggjAIA5wggAYI4wAgCY835VQwBR0a9fP881V1xxRUT7GjBggOeaSC56GomPPvooorqVK1dGuRNY4swIAGCOMAIAmCOMAADmCCMAgDnCCABgjjACAJgjjAAA5ggjAIA5wggAYI4wAgCYI4wAAOYIIwCAOS6UCnxHjx49IqqbNGmS55rLL7/cc01qaqrnmvpUXV3tuaa0tDSifdXU1ERUh4aJMyMAgDnCCABgjjACAJgjjAAA5ggjAIA5wggAYI4wAgCYI4wAAOYIIwCAOcIIAGCOMAIAmCOMAADmCCMAgDmu2o1GIZKrVV911VWeayK5+rYkdenSJaK6hmz9+vWeax544AHPNX//+98916Dp4cwIAGCOMAIAmPMURvn5+RowYIDi4uKUnJysyy67TEVFRWFz9u3bp7y8PLVv317t2rXTmDFjtHPnzqg2DQBoWjyFUWFhofLy8rRmzRq98cYbOnDggEaMGKHKysrQnNtuu01Lly7VokWLVFhYqB07dkR0R0sAQPPh6QsMy5YtC3s8f/58JScna8OGDRoyZIgCgYCeffZZLViwQD/+8Y8lSfPmzdPZZ5+tNWvW6Ic//OERr1lVVaWqqqrQ42AwGMnvAQBoxE7qM6NAICBJSkxMlCRt2LBBBw4cUE5OTmhOz5491alTJ61evbrW18jPz5ff7w+Njh07nkxLAIBGKOIwqqmp0a233qpBgwapT58+kqSysjLFxsYqISEhbG5KSorKyspqfZ2pU6cqEAiExrZt2yJtCQDQSEX874zy8vK0efNmvf322yfVgM/nk8/nO6nXAAA0bhGdGU2aNEmvvvqq3nrrLXXo0CG0PTU1Vfv371d5eXnY/J07d0b0jxYBAM2DpzByzmnSpEl65ZVXtGLFCnXt2jXs+XPPPVetWrXS8uXLQ9uKioq0detWZWdnR6djAECT4+ltury8PC1YsEBLlixRXFxc6HMgv9+vNm3ayO/3a/z48Zo8ebISExMVHx+vm2++WdnZ2bV+kw4AAMljGM2ZM0eSNGzYsLDt8+bN07XXXitJevTRR9WiRQuNGTNGVVVVGjlypJ566qmoNAsAaJpinHPOuonvCgaD8vv91m3gBKSkpERU16tXL881Tz75pOeanj17eq5p6NauXRtR3cyZMz3XLFmyxHNNTU2N5xo0fYFAQPHx8cecw7XpAADmCCMAgDnCCABgjjACAJgjjAAA5ggjAIA5wggAYI4wAgCYI4wAAOYIIwCAOcIIAGCOMAIAmIv4Tq9ouBITEz3XzJ0713NN//79PddIUkZGRkR1DdmqVas81zz88MOea15//XXPNZL0zTffRFQH1BfOjAAA5ggjAIA5wggAYI4wAgCYI4wAAOYIIwCAOcIIAGCOMAIAmCOMAADmCCMAgDnCCABgjjACAJgjjAAA5rhqdz3JysryXDNlypSI9jVw4EDPNWeccUZE+2rI9u7d67lm1qxZEe3rwQcf9FxTWVkZ0b6ApogzIwCAOcIIAGCOMAIAmCOMAADmCCMAgDnCCABgjjACAJgjjAAA5ggjAIA5wggAYI4wAgCYI4wAAOa4UGo9GT16dL3U1KePPvooorpXX33Vc823337ruebhhx/2XFNeXu65BsDJ48wIAGCOMAIAmCOMAADmCCMAgDnCCABgjjACAJgjjAAA5ggjAIA5wggAYI4wAgCYI4wAAOYIIwCAuRjnnLNu4ruCwaD8fr91GwCAKAkEAoqPjz/mHM6MAADmCCMAgDlPYZSfn68BAwYoLi5OycnJuuyyy1RUVBQ2Z9iwYYqJiQkbEydOjGrTAICmxVMYFRYWKi8vT2vWrNEbb7yhAwcOaMSIEaqsrAybN2HCBJWWlobGjBkzoto0AKBp8XSn12XLloU9nj9/vpKTk7VhwwYNGTIktP3UU09VampqdDoEADR5J/WZUSAQkCQlJiaGbX/hhReUlJSkPn36aOrUqdq7d+9RX6OqqkrBYDBsAACaGReh6upqd9FFF7lBgwaFbZ87d65btmyZ27Rpk3v++efdGWec4UaPHn3U15k2bZqTxGAwGIwmOgKBwHEzJeIwmjhxouvcubPbtm3bMectX77cSXLFxcW1Pr9v3z4XCARCY9u2beYLx2AwGIzojRMJI0+fGR0yadIkvfrqq1q5cqU6dOhwzLlZWVmSpOLiYnXr1u2I530+n3w+XyRtAACaCE9h5JzTzTffrFdeeUUFBQXq2rXrcWs2btwoSUpLS4uoQQBA0+cpjPLy8rRgwQItWbJEcXFxKisrkyT5/X61adNGW7Zs0YIFC/STn/xE7du316ZNm3TbbbdpyJAh6tevX538AgCAJsDL50Q6yvuB8+bNc845t3XrVjdkyBCXmJjofD6f6969u5syZcoJvV94SCAQMH9/k8FgMBjRGyeSAVwoFQBQp7hQKgCgUSCMAADmCCMAgDnCCABgjjACAJgjjAAA5ggjAIA5wggAYI4wAgCYI4wAAOYIIwCAOcIIAGCOMAIAmCOMAADmCCMAgDnCCABgjjACAJgjjAAA5ggjAIA5wggAYI4wAgCYI4wAAOYIIwCAOcIIAGCOMAIAmGtwYeScs24BABBFJ/LneoMLo4qKCusWAABRdCJ/rse4BnYqUlNTox07diguLk4xMTFhzwWDQXXs2FHbtm1TfHy8UYf2WIfDWIuDWIfDWIuDGsI6OOdUUVGh9PR0tWhx7HOfU+qppxPWokULdejQ4Zhz4uPjm/VBdgjrcBhrcRDrcBhrcZD1Ovj9/hOa1+DepgMAND+EEQDAXKMKI5/Pp2nTpsnn81m3Yop1OIy1OIh1OIy1OKixrUOD+wIDAKD5aVRnRgCApokwAgCYI4wAAOYIIwCAOcIIAGCOMAIAmCOMAADmCCMAgLn/B1Z6gVrIv8BeAAAAAElFTkSuQmCC",
      "text/plain": [
       "<Figure size 480x480 with 1 Axes>"
      ]
     },
     "metadata": {},
     "output_type": "display_data"
    }
   ],
   "source": [
    "plt.matshow(data_train[0][0].reshape(28, 28), cmap='gray')\n",
    "plt.title(f\"Class: {data_train[0][1]}\")\n",
    "plt.show()"
   ]
  },
  {
   "cell_type": "markdown",
   "id": "965d0122",
   "metadata": {},
   "source": [
    "## Instantiating a Circuit structure Template: the Region Graph"
   ]
  },
  {
   "cell_type": "markdown",
   "id": "4d471b6e",
   "metadata": {},
   "source": [
    "Initialize a _Quad Graph_ region graph."
   ]
  },
  {
   "cell_type": "code",
   "execution_count": 5,
   "id": "51a7b261",
   "metadata": {},
   "outputs": [],
   "source": [
    "from cirkit.templates.region_graph import QuadTree\n",
    "region_graph = QuadTree(shape=(height, height))"
   ]
  },
  {
   "cell_type": "markdown",
   "id": "0dc35ef6",
   "metadata": {},
   "source": [
    "Others available region graphs are the _Random Binary Tree_ and the _Poon Domingos_, whose imports are showed below."
   ]
  },
  {
   "cell_type": "code",
   "execution_count": 6,
   "id": "ec3a1ea4",
   "metadata": {},
   "outputs": [],
   "source": [
    "from cirkit.templates.region_graph import RandomBinaryTree, PoonDomingos"
   ]
  },
  {
   "cell_type": "markdown",
   "id": "66900897-5d65-4136-8399-f997c3665a38",
   "metadata": {},
   "source": [
    "## Constructing the Symbolic Circuit Representation"
   ]
  },
  {
   "cell_type": "markdown",
   "id": "7d6468f6-a1e5-46f8-92d4-d1eb6fa5ba19",
   "metadata": {},
   "source": [
    "From the region graph definition above, we now construct the symbolic circuit representation. Note that this circuit representation is _not_ executable, i.e., you cannot do learn it or do inference with it. It will be compiled later, by choosing a backend such as torch.\n",
    "\n",
    "To do so, we first define the factories that will be used to construct symbolic layers. Note that we choose the parameterization at the symbolic level. That is, we guarantee non-negative parameters by passing them through an exponential function. Moreover, we can choose how to parameterize the categorical distributions used to model the distribution of pixel values in the 0-255 range. In this case, we use a log softmax function."
   ]
  },
  {
   "cell_type": "code",
   "execution_count": 7,
   "id": "ac0a1895-999f-47af-8c6f-57242726540a",
   "metadata": {},
   "outputs": [],
   "source": [
    "from cirkit.utils.scope import Scope\n",
    "from cirkit.symbolic.parameters import LogSoftmaxParameter, ExpParameter\n",
    "from cirkit.symbolic.layers import CategoricalLayer, DenseLayer, HadamardLayer, MixingLayer"
   ]
  },
  {
   "cell_type": "code",
   "execution_count": 8,
   "id": "c96b9dfc-83a6-43ba-b20d-48d6dd79e663",
   "metadata": {},
   "outputs": [],
   "source": [
    "def categorical_layer_factory(\n",
    "    scope: Scope,\n",
    "    num_units: int,\n",
    "    num_channels: int\n",
    ") -> CategoricalLayer:\n",
    "    return CategoricalLayer(\n",
    "        scope, num_units, num_channels, num_categories=256,\n",
    "        logits_param=lambda p: Parameter.from_unary(p, LogSoftmaxParameter(p.shape))\n",
    "    )\n",
    "\n",
    "def hadamard_layer_factory(\n",
    "    scope: Scope, num_input_units: int, arity: int\n",
    ") -> HadamardLayer:\n",
    "    return HadamardLayer(scope, num_input_units, arity)\n",
    "\n",
    "def dense_layer_factory(\n",
    "    scope: Scope,\n",
    "    num_input_units: int,\n",
    "    num_output_units: int\n",
    ") -> DenseLayer:\n",
    "    return DenseLayer(\n",
    "        scope, num_input_units, num_output_units,\n",
    "        weight_param=lambda p: Parameter.from_unary(p, ExpParameter(p.shape))\n",
    "    )\n",
    "\n",
    "\n",
    "def mixing_layer_factory(\n",
    "    scope: Scope, num_units: int, arity: int\n",
    ") -> MixingLayer:\n",
    "    return MixingLayer(\n",
    "        scope, num_units, arity,\n",
    "        weight_param=lambda p: ExpParameter(p)\n",
    "    )"
   ]
  },
  {
   "cell_type": "markdown",
   "id": "9707de19-d6c7-4646-8266-2e20dcefa22e",
   "metadata": {},
   "source": [
    "Then, we call a function to construct the symbolic circuit from region graph, by specifying the number of units and the factories to build layers."
   ]
  },
  {
   "cell_type": "code",
   "execution_count": 9,
   "id": "97be2b8f-0012-46ed-9f03-26a7a4729b61",
   "metadata": {},
   "outputs": [],
   "source": [
    "from cirkit.symbolic.circuit import Circuit"
   ]
  },
  {
   "cell_type": "code",
   "execution_count": 10,
   "id": "52c88f38-1552-4d13-b62d-931493c07c69",
   "metadata": {},
   "outputs": [
    {
     "ename": "TypeError",
     "evalue": "object of type 'TensorParameter' has no len()",
     "output_type": "error",
     "traceback": [
      "\u001b[0;31m---------------------------------------------------------------------------\u001b[0m",
      "\u001b[0;31mTypeError\u001b[0m                                 Traceback (most recent call last)",
      "Cell \u001b[0;32mIn[10], line 1\u001b[0m\n\u001b[0;32m----> 1\u001b[0m symbolic_circuit \u001b[38;5;241m=\u001b[39m \u001b[43mCircuit\u001b[49m\u001b[38;5;241;43m.\u001b[39;49m\u001b[43mfrom_region_graph\u001b[49m\u001b[43m(\u001b[49m\n\u001b[1;32m      2\u001b[0m \u001b[43m    \u001b[49m\u001b[43mregion_graph\u001b[49m\u001b[43m,\u001b[49m\n\u001b[1;32m      3\u001b[0m \u001b[43m    \u001b[49m\u001b[43mnum_input_units\u001b[49m\u001b[38;5;241;43m=\u001b[39;49m\u001b[38;5;241;43m12\u001b[39;49m\u001b[43m,\u001b[49m\n\u001b[1;32m      4\u001b[0m \u001b[43m    \u001b[49m\u001b[43mnum_sum_units\u001b[49m\u001b[38;5;241;43m=\u001b[39;49m\u001b[38;5;241;43m16\u001b[39;49m\u001b[43m,\u001b[49m\n\u001b[1;32m      5\u001b[0m \u001b[43m    \u001b[49m\u001b[43minput_factory\u001b[49m\u001b[38;5;241;43m=\u001b[39;49m\u001b[43mcategorical_layer_factory\u001b[49m\u001b[43m,\u001b[49m\n\u001b[1;32m      6\u001b[0m \u001b[43m    \u001b[49m\u001b[43msum_factory\u001b[49m\u001b[38;5;241;43m=\u001b[39;49m\u001b[43mdense_layer_factory\u001b[49m\u001b[43m,\u001b[49m\n\u001b[1;32m      7\u001b[0m \u001b[43m    \u001b[49m\u001b[43mprod_factory\u001b[49m\u001b[38;5;241;43m=\u001b[39;49m\u001b[43mhadamard_layer_factory\u001b[49m\u001b[43m,\u001b[49m\n\u001b[1;32m      8\u001b[0m \u001b[43m    \u001b[49m\u001b[43mmixing_factory\u001b[49m\u001b[38;5;241;43m=\u001b[39;49m\u001b[43mmixing_layer_factory\u001b[49m\n\u001b[1;32m      9\u001b[0m \u001b[43m)\u001b[49m\n",
      "File \u001b[0;32m~/Documents/cirkit/cirkit/symbolic/circuit.py:302\u001b[0m, in \u001b[0;36mCircuit.from_region_graph\u001b[0;34m(cls, region_graph, input_factory, sum_factory, prod_factory, mixing_factory, num_channels, num_input_units, num_sum_units, num_classes)\u001b[0m\n\u001b[1;32m    300\u001b[0m \u001b[38;5;28;01mfor\u001b[39;00m rgn \u001b[38;5;129;01min\u001b[39;00m region_graph\u001b[38;5;241m.\u001b[39mnodes:\n\u001b[1;32m    301\u001b[0m     \u001b[38;5;28;01mif\u001b[39;00m \u001b[38;5;28misinstance\u001b[39m(rgn, RegionNode) \u001b[38;5;129;01mand\u001b[39;00m \u001b[38;5;129;01mnot\u001b[39;00m rgn\u001b[38;5;241m.\u001b[39minputs:  \u001b[38;5;66;03m# Input region node\u001b[39;00m\n\u001b[0;32m--> 302\u001b[0m         input_sl \u001b[38;5;241m=\u001b[39m \u001b[43minput_factory\u001b[49m\u001b[43m(\u001b[49m\u001b[43mrgn\u001b[49m\u001b[38;5;241;43m.\u001b[39;49m\u001b[43mscope\u001b[49m\u001b[43m,\u001b[49m\u001b[43m \u001b[49m\u001b[43mnum_input_units\u001b[49m\u001b[43m,\u001b[49m\u001b[43m \u001b[49m\u001b[43mnum_channels\u001b[49m\u001b[43m)\u001b[49m\n\u001b[1;32m    303\u001b[0m         num_output_units \u001b[38;5;241m=\u001b[39m num_sum_units \u001b[38;5;28;01mif\u001b[39;00m rgn\u001b[38;5;241m.\u001b[39moutputs \u001b[38;5;28;01melse\u001b[39;00m num_classes\n\u001b[1;32m    304\u001b[0m         sum_sl \u001b[38;5;241m=\u001b[39m sum_factory(rgn\u001b[38;5;241m.\u001b[39mscope, num_input_units, num_output_units)\n",
      "Cell \u001b[0;32mIn[8], line 6\u001b[0m, in \u001b[0;36mcategorical_layer_factory\u001b[0;34m(scope, num_units, num_channels)\u001b[0m\n\u001b[1;32m      1\u001b[0m \u001b[38;5;28;01mdef\u001b[39;00m \u001b[38;5;21mcategorical_layer_factory\u001b[39m(\n\u001b[1;32m      2\u001b[0m     scope: Scope,\n\u001b[1;32m      3\u001b[0m     num_units: \u001b[38;5;28mint\u001b[39m,\n\u001b[1;32m      4\u001b[0m     num_channels: \u001b[38;5;28mint\u001b[39m\n\u001b[1;32m      5\u001b[0m ) \u001b[38;5;241m-\u001b[39m\u001b[38;5;241m>\u001b[39m CategoricalLayer:\n\u001b[0;32m----> 6\u001b[0m     \u001b[38;5;28;01mreturn\u001b[39;00m \u001b[43mCategoricalLayer\u001b[49m\u001b[43m(\u001b[49m\n\u001b[1;32m      7\u001b[0m \u001b[43m        \u001b[49m\u001b[43mscope\u001b[49m\u001b[43m,\u001b[49m\u001b[43m \u001b[49m\u001b[43mnum_units\u001b[49m\u001b[43m,\u001b[49m\u001b[43m \u001b[49m\u001b[43mnum_channels\u001b[49m\u001b[43m,\u001b[49m\u001b[43m \u001b[49m\u001b[43mnum_categories\u001b[49m\u001b[38;5;241;43m=\u001b[39;49m\u001b[38;5;241;43m256\u001b[39;49m\u001b[43m,\u001b[49m\n\u001b[1;32m      8\u001b[0m \u001b[43m        \u001b[49m\u001b[43mlogits_param\u001b[49m\u001b[38;5;241;43m=\u001b[39;49m\u001b[38;5;28;43;01mlambda\u001b[39;49;00m\u001b[43m \u001b[49m\u001b[43mp\u001b[49m\u001b[43m:\u001b[49m\u001b[43m \u001b[49m\u001b[43mLogSoftmaxParameter\u001b[49m\u001b[43m(\u001b[49m\u001b[43mp\u001b[49m\u001b[43m)\u001b[49m\n\u001b[1;32m      9\u001b[0m \u001b[43m    \u001b[49m\u001b[43m)\u001b[49m\n",
      "File \u001b[0;32m~/Documents/cirkit/cirkit/symbolic/layers.py:86\u001b[0m, in \u001b[0;36mCategoricalLayer.__init__\u001b[0;34m(self, scope, num_output_units, num_channels, num_categories, logits, logits_param)\u001b[0m\n\u001b[1;32m     84\u001b[0m \u001b[38;5;28;01mif\u001b[39;00m logits \u001b[38;5;129;01mis\u001b[39;00m \u001b[38;5;28;01mNone\u001b[39;00m:\n\u001b[1;32m     85\u001b[0m     logits \u001b[38;5;241m=\u001b[39m TensorParameter(\u001b[38;5;28mlen\u001b[39m(scope), num_output_units, num_channels, num_categories)\n\u001b[0;32m---> 86\u001b[0m     logits \u001b[38;5;241m=\u001b[39m Parameter\u001b[38;5;241m.\u001b[39mfrom_leaf(logits) \u001b[38;5;28;01mif\u001b[39;00m logits_param \u001b[38;5;129;01mis\u001b[39;00m \u001b[38;5;28;01mNone\u001b[39;00m \u001b[38;5;28;01melse\u001b[39;00m \u001b[43mlogits_param\u001b[49m\u001b[43m(\u001b[49m\u001b[43mlogits\u001b[49m\u001b[43m)\u001b[49m\n\u001b[1;32m     87\u001b[0m \u001b[38;5;28;01melse\u001b[39;00m:\n\u001b[1;32m     88\u001b[0m     \u001b[38;5;28;01massert\u001b[39;00m logits\u001b[38;5;241m.\u001b[39mshape \u001b[38;5;241m==\u001b[39m (\u001b[38;5;28mlen\u001b[39m(scope), num_output_units, num_channels, num_categories)\n",
      "Cell \u001b[0;32mIn[8], line 8\u001b[0m, in \u001b[0;36mcategorical_layer_factory.<locals>.<lambda>\u001b[0;34m(p)\u001b[0m\n\u001b[1;32m      1\u001b[0m \u001b[38;5;28;01mdef\u001b[39;00m \u001b[38;5;21mcategorical_layer_factory\u001b[39m(\n\u001b[1;32m      2\u001b[0m     scope: Scope,\n\u001b[1;32m      3\u001b[0m     num_units: \u001b[38;5;28mint\u001b[39m,\n\u001b[1;32m      4\u001b[0m     num_channels: \u001b[38;5;28mint\u001b[39m\n\u001b[1;32m      5\u001b[0m ) \u001b[38;5;241m-\u001b[39m\u001b[38;5;241m>\u001b[39m CategoricalLayer:\n\u001b[1;32m      6\u001b[0m     \u001b[38;5;28;01mreturn\u001b[39;00m CategoricalLayer(\n\u001b[1;32m      7\u001b[0m         scope, num_units, num_channels, num_categories\u001b[38;5;241m=\u001b[39m\u001b[38;5;241m256\u001b[39m,\n\u001b[0;32m----> 8\u001b[0m         logits_param\u001b[38;5;241m=\u001b[39m\u001b[38;5;28;01mlambda\u001b[39;00m p: \u001b[43mLogSoftmaxParameter\u001b[49m\u001b[43m(\u001b[49m\u001b[43mp\u001b[49m\u001b[43m)\u001b[49m\n\u001b[1;32m      9\u001b[0m     )\n",
      "File \u001b[0;32m~/Documents/cirkit/cirkit/symbolic/parameters.py:124\u001b[0m, in \u001b[0;36mEntrywiseReduceOpParameter.__init__\u001b[0;34m(self, in_shape, axis)\u001b[0m\n\u001b[1;32m    122\u001b[0m \u001b[38;5;28;01mdef\u001b[39;00m \u001b[38;5;21m__init__\u001b[39m(\u001b[38;5;28mself\u001b[39m, in_shape: Tuple[\u001b[38;5;28mint\u001b[39m, \u001b[38;5;241m.\u001b[39m\u001b[38;5;241m.\u001b[39m\u001b[38;5;241m.\u001b[39m], \u001b[38;5;241m*\u001b[39m, axis: \u001b[38;5;28mint\u001b[39m \u001b[38;5;241m=\u001b[39m \u001b[38;5;241m-\u001b[39m\u001b[38;5;241m1\u001b[39m):\n\u001b[1;32m    123\u001b[0m     \u001b[38;5;28msuper\u001b[39m()\u001b[38;5;241m.\u001b[39m\u001b[38;5;21m__init__\u001b[39m(in_shape)\n\u001b[0;32m--> 124\u001b[0m     axis \u001b[38;5;241m=\u001b[39m axis \u001b[38;5;28;01mif\u001b[39;00m axis \u001b[38;5;241m>\u001b[39m\u001b[38;5;241m=\u001b[39m \u001b[38;5;241m0\u001b[39m \u001b[38;5;28;01melse\u001b[39;00m axis \u001b[38;5;241m+\u001b[39m \u001b[38;5;28;43mlen\u001b[39;49m\u001b[43m(\u001b[49m\u001b[43min_shape\u001b[49m\u001b[43m)\u001b[49m\n\u001b[1;32m    125\u001b[0m     \u001b[38;5;28;01massert\u001b[39;00m \u001b[38;5;241m0\u001b[39m \u001b[38;5;241m<\u001b[39m\u001b[38;5;241m=\u001b[39m axis \u001b[38;5;241m<\u001b[39m \u001b[38;5;28mlen\u001b[39m(in_shape)\n\u001b[1;32m    126\u001b[0m     \u001b[38;5;28mself\u001b[39m\u001b[38;5;241m.\u001b[39maxis \u001b[38;5;241m=\u001b[39m axis\n",
      "\u001b[0;31mTypeError\u001b[0m: object of type 'TensorParameter' has no len()"
     ]
    }
   ],
   "source": [
    "symbolic_circuit = Circuit.from_region_graph(\n",
    "    region_graph,\n",
    "    num_input_units=12,\n",
    "    num_sum_units=16,\n",
    "    input_factory=categorical_layer_factory,\n",
    "    sum_factory=dense_layer_factory,\n",
    "    prod_factory=hadamard_layer_factory,\n",
    "    mixing_factory=mixing_layer_factory\n",
    ")"
   ]
  },
  {
   "cell_type": "markdown",
   "id": "aa8c6e7c-ad9f-4dd2-ab76-602e191d197b",
   "metadata": {},
   "source": [
    "We can retrieve some information about the circuit and its structural properties as follows."
   ]
  },
  {
   "cell_type": "code",
   "execution_count": null,
   "id": "23570bfd-a64e-4e19-ba4c-30e489e9d08d",
   "metadata": {},
   "outputs": [],
   "source": [
    "print(f'Smooth: {symbolic_circuit.is_smooth}')\n",
    "print(f'Decomposable: {symbolic_circuit.is_decomposable}')\n",
    "print(f'Number of variables: {symbolic_circuit.num_variables}')\n",
    "print(f'Number of channels per variable: {symbolic_circuit.num_channels}')"
   ]
  },
  {
   "cell_type": "markdown",
   "id": "67398c38",
   "metadata": {},
   "source": [
    "## Compiling the Symbolic Circuit"
   ]
  },
  {
   "cell_type": "markdown",
   "id": "bba547d8",
   "metadata": {},
   "source": [
    "We are ready to compile the symbolic circuit constructed above into another one that we can learn and/or do inference. To do so, we have to choose a compilation backend. In this case, we choose torch as a backend."
   ]
  },
  {
   "cell_type": "code",
   "execution_count": null,
   "id": "a9ea4a4a-649d-462f-bcfd-20a12bd8a052",
   "metadata": {},
   "outputs": [],
   "source": [
    "import torch\n",
    "device = torch.device('cpu')  # The device to use, e.g., \"cpu\", \"cuda\", \"cuda:1\"\n",
    "torch.manual_seed(42)\n",
    "if 'cuda' in device.type:\n",
    "    torch.cuda.manual_seed(42)"
   ]
  },
  {
   "cell_type": "markdown",
   "id": "b7f7a3f9-1c64-4117-81f0-8766ccbd3179",
   "metadata": {},
   "source": [
    "We first need to instantiate a circuit pipeline context and specify the backend to be used, as well as optional compilation flags, e.g., whether to fold the circuit or which inference semiring to use. Finally, we use the pipeline context to compile the symbolic circuit."
   ]
  },
  {
   "cell_type": "code",
   "execution_count": null,
   "id": "af58c11e",
   "metadata": {},
   "outputs": [],
   "source": [
    "from cirkit.pipeline import PipelineContext"
   ]
  },
  {
   "cell_type": "code",
   "execution_count": null,
   "id": "c0a1892e-4a65-4759-bb3a-ccbe6f5e515c",
   "metadata": {},
<<<<<<< HEAD
   "outputs": [],
=======
   "outputs": [
    {
     "name": "stdout",
     "output_type": "stream",
     "text": [
      "CPU times: user 1min 35s, sys: 502 ms, total: 1min 35s\n",
      "Wall time: 1.36 s\n"
     ]
    }
   ],
>>>>>>> 65d1ff2a
   "source": [
    "%%time\n",
    "ctx = PipelineContext(\n",
    "    backend='torch',   # Chose the torch compilation backend\n",
    "    fold=True,         # Fold the circuit, this is a backend-specific compilation flag\n",
    "    semiring='lse-sum' # Use the (R, +, *) semiring, where + is the log-sum-exp and * is the sum (i.e., evaluate the circuit in log-space).\n",
    ")\n",
    "circuit = ctx.compile(symbolic_circuit)"
   ]
  },
  {
   "cell_type": "markdown",
   "id": "bedc7205-3fb5-4c65-97f7-40d368b5a3fd",
   "metadata": {},
   "source": [
    "Alternatively, one can use the Python _with_ statement to compile circuits inside of it."
   ]
  },
  {
   "cell_type": "code",
   "execution_count": null,
   "id": "ceae65a8-68e1-4981-88ee-5203b52979d6",
   "metadata": {},
<<<<<<< HEAD
   "outputs": [],
=======
   "outputs": [
    {
     "name": "stdout",
     "output_type": "stream",
     "text": [
      "CPU times: user 10.5 s, sys: 71.8 ms, total: 10.6 s\n",
      "Wall time: 642 ms\n"
     ]
    }
   ],
>>>>>>> 65d1ff2a
   "source": [
    "%%time\n",
    "from cirkit.pipeline import compile\n",
    "with PipelineContext(backend='torch', fold=True, semiring='lse-sum') as ctx:\n",
    "    circuit = ctx.compile(symbolic_circuit)"
   ]
  },
  {
   "cell_type": "markdown",
   "id": "bdd14baf-a29e-4773-84a7-417d8747f678",
   "metadata": {},
   "source": [
    "Note that the compilation step, comprising the folding optimization, required less than 1 second for a circuit with almost 5000 layers (measured on a standard laptop)."
   ]
  },
  {
   "cell_type": "code",
   "execution_count": null,
   "id": "36f0d55e-05c3-42ac-a63c-326f8446f90d",
   "metadata": {},
<<<<<<< HEAD
   "outputs": [],
=======
   "outputs": [
    {
     "name": "stdout",
     "output_type": "stream",
     "text": [
      "4947\n"
     ]
    }
   ],
>>>>>>> 65d1ff2a
   "source": [
    "print(len(list(symbolic_circuit.layers)))"
   ]
  },
  {
   "cell_type": "markdown",
   "id": "f1ce78e8-79fc-4630-8cea-ce6e0df4429b",
   "metadata": {},
   "source": [
    "We observe how the tensorized circuit has much fewer layers, as the great majority has been folded."
   ]
  },
  {
   "cell_type": "code",
   "execution_count": null,
   "id": "cc7965af-05d3-472f-84cb-7c3d80da52fc",
   "metadata": {},
<<<<<<< HEAD
   "outputs": [],
=======
   "outputs": [
    {
     "name": "stdout",
     "output_type": "stream",
     "text": [
      "TorchCircuit(\n",
      "  (_layers): ModuleList(\n",
      "    (0): TorchCategoricalLayer(\n",
      "      (logits): TorchLogSoftmaxParameter(\n",
      "        (opd): TorchParameter()\n",
      "      )\n",
      "    )\n",
      "    (1): TorchDenseLayer(\n",
      "      (weight): TorchExpParameter(\n",
      "        (opd): TorchParameter()\n",
      "      )\n",
      "    )\n",
      "    (2): TorchHadamardLayer()\n",
      "    (3): TorchDenseLayer(\n",
      "      (weight): TorchExpParameter(\n",
      "        (opd): TorchParameter()\n",
      "      )\n",
      "    )\n",
      "    (4): TorchHadamardLayer()\n",
      "    (5): TorchDenseLayer(\n",
      "      (weight): TorchExpParameter(\n",
      "        (opd): TorchParameter()\n",
      "      )\n",
      "    )\n",
      "    (6): TorchMixingLayer(\n",
      "      (weight): TorchExpParameter(\n",
      "        (opd): TorchParameter()\n",
      "      )\n",
      "    )\n",
      "    (7): TorchHadamardLayer()\n",
      "    (8): TorchDenseLayer(\n",
      "      (weight): TorchExpParameter(\n",
      "        (opd): TorchParameter()\n",
      "      )\n",
      "    )\n",
      "    (9): TorchHadamardLayer()\n",
      "    (10): TorchDenseLayer(\n",
      "      (weight): TorchExpParameter(\n",
      "        (opd): TorchParameter()\n",
      "      )\n",
      "    )\n",
      "    (11): TorchMixingLayer(\n",
      "      (weight): TorchExpParameter(\n",
      "        (opd): TorchParameter()\n",
      "      )\n",
      "    )\n",
      "    (12): TorchHadamardLayer()\n",
      "    (13): TorchDenseLayer(\n",
      "      (weight): TorchExpParameter(\n",
      "        (opd): TorchParameter()\n",
      "      )\n",
      "    )\n",
      "    (14): TorchHadamardLayer()\n",
      "    (15): TorchDenseLayer(\n",
      "      (weight): TorchExpParameter(\n",
      "        (opd): TorchParameter()\n",
      "      )\n",
      "    )\n",
      "    (16): TorchMixingLayer(\n",
      "      (weight): TorchExpParameter(\n",
      "        (opd): TorchParameter()\n",
      "      )\n",
      "    )\n",
      "    (17): TorchHadamardLayer()\n",
      "    (18): TorchDenseLayer(\n",
      "      (weight): TorchExpParameter(\n",
      "        (opd): TorchParameter()\n",
      "      )\n",
      "    )\n",
      "    (19): TorchHadamardLayer()\n",
      "    (20): TorchDenseLayer(\n",
      "      (weight): TorchExpParameter(\n",
      "        (opd): TorchParameter()\n",
      "      )\n",
      "    )\n",
      "    (21): TorchMixingLayer(\n",
      "      (weight): TorchExpParameter(\n",
      "        (opd): TorchParameter()\n",
      "      )\n",
      "    )\n",
      "    (22): TorchHadamardLayer()\n",
      "    (23): TorchDenseLayer(\n",
      "      (weight): TorchExpParameter(\n",
      "        (opd): TorchParameter()\n",
      "      )\n",
      "    )\n",
      "    (24): TorchHadamardLayer()\n",
      "    (25): TorchDenseLayer(\n",
      "      (weight): TorchExpParameter(\n",
      "        (opd): TorchParameter()\n",
      "      )\n",
      "    )\n",
      "    (26): TorchMixingLayer(\n",
      "      (weight): TorchExpParameter(\n",
      "        (opd): TorchParameter()\n",
      "      )\n",
      "    )\n",
      "  )\n",
      ")\n"
     ]
    }
   ],
>>>>>>> 65d1ff2a
   "source": [
    "print(circuit)"
   ]
  },
  {
   "cell_type": "markdown",
   "id": "beee1f04",
   "metadata": {},
   "source": [
    "## Training and Testing"
   ]
  },
  {
   "cell_type": "markdown",
   "id": "64bf4858",
   "metadata": {},
   "source": [
    "We are now ready to learn the parameters and do inference First, we wrap our data into PyTorch data loaders by specifying the batch size. Then, we initialize any PyTorch optimizer, e.g. SGD with momentum in this case."
   ]
  },
  {
   "cell_type": "code",
   "execution_count": null,
   "id": "02854883",
   "metadata": {},
   "outputs": [],
   "source": [
    "from torch import optim\n",
    "from torch.utils.data import DataLoader\n",
    "train_dataloader = DataLoader(data_train, shuffle=True, batch_size=256)\n",
    "test_dataloader = DataLoader(data_test, shuffle=False, batch_size=256)\n",
    "optimizer = optim.SGD(circuit.parameters(), lr=0.1, momentum=0.95)"
   ]
  },
  {
   "cell_type": "markdown",
   "id": "ab362742-03af-4839-a302-44c8492a370e",
   "metadata": {},
   "source": [
    "### Compiling the Circuit computing the Partition Function"
   ]
  },
  {
   "cell_type": "markdown",
   "id": "fbac573d",
   "metadata": {},
   "source": [
    "Here, we choose to optimize the parameters by minimizing the negative log-likelihood. However, since the circuit is not already normalized (as we parameterized the sums using an exponential), we need to instantiate a circuit computing the partition function explicitly. That is, we integrate the circuit within the pipeline context as follows."
   ]
  },
  {
   "cell_type": "code",
   "execution_count": null,
   "id": "de1ae885-d02a-4c94-829e-dc491a8c4a8d",
   "metadata": {},
   "outputs": [],
   "source": [
    "pf_circuit = ctx.integrate(circuit)\n",
    "\n",
    "# Alternatively, one can use the _with_ statement.\n",
    "#\n",
    "# from cirkit.pipeline import integrate\n",
    "# with ctx:\n",
    "#     pf_circuit = integrate(tensorized_circuit)\n",
    "\n",
    "# Another way to perform the integration is by using the _symbolic functional_ APIs.\n",
    "# This gives us additional flexibility by operating over circuits before _compiling_ them.\n",
    "#\n",
    "# from cirkit.symbolic.functional import integrate\n",
    "# with ctx:\n",
    "#     pf_symbolic_circuit = integrate(symbolic_circuit)\n",
    "#     pf_circuit = compile(pf_symbolic_circuit)\n",
    "\n",
    "# The type of the circuit obtained by integration of all variables is a 'constant' circuit, i.e., it does not take inputs.\n",
    "print(type(pf_circuit))"
   ]
  },
  {
   "cell_type": "markdown",
   "id": "3e05e268-4ab0-4c65-94b6-f624329bee55",
   "metadata": {},
   "source": [
    "Note that the context will take care of the parameters being shared between the compiled circuit and its other version, which computes the partition function. Finally, we learn the parameters by minimizing the negative log-likelihood, similarly as any other model in torch."
   ]
  },
  {
   "cell_type": "code",
<<<<<<< HEAD
   "execution_count": null,
   "id": "1fb9ff3c-d0bf-41c1-9830-fb19405f2731",
=======
   "execution_count": 20,
   "id": "8eb6683d-f7c0-4b70-afd1-912a90861c9a",
>>>>>>> 65d1ff2a
   "metadata": {},
   "outputs": [],
   "source": [
    "# Move circuits to device\n",
    "circuit = circuit.to(device)\n",
    "pf_circuit = pf_circuit.to(device)"
   ]
  },
  {
   "cell_type": "code",
<<<<<<< HEAD
   "execution_count": null,
   "id": "8eb6683d-f7c0-4b70-afd1-912a90861c9a",
   "metadata": {},
   "outputs": [],
=======
   "execution_count": 21,
   "id": "2f28e9c0",
   "metadata": {},
   "outputs": [
    {
     "name": "stdout",
     "output_type": "stream",
     "text": [
      "Step 100: Average NLL: 2137.685\n",
      "Step 200: Average NLL: 986.216\n",
      "Step 300: Average NLL: 915.211\n",
      "Step 400: Average NLL: 872.446\n",
      "Step 500: Average NLL: 838.262\n",
      "Step 600: Average NLL: 827.502\n",
      "Step 700: Average NLL: 818.291\n",
      "Step 800: Average NLL: 806.997\n",
      "Step 900: Average NLL: 809.525\n",
      "Step 1000: Average NLL: 800.505\n",
      "Step 1100: Average NLL: 802.110\n"
     ]
    }
   ],
>>>>>>> 65d1ff2a
   "source": [
    "num_epochs = 5\n",
    "step_idx = 0\n",
    "running_loss = 0.0\n",
    "for epoch_idx in range(num_epochs):\n",
    "    for i, (batch, _) in enumerate(train_dataloader):\n",
    "        batch = batch.to(device).unsqueeze(dim=1)   # Add a channel dimension\n",
    "        log_output = circuit(batch)                 # Compute the log output of the circuit\n",
    "        log_pf = pf_circuit()                       # Compute the log partition function of the circuit\n",
    "        lls = log_output - log_pf                   # Compute the log-likelihood\n",
    "        loss = -torch.mean(lls)   # The loss is the negative average log-likelihood\n",
    "        loss.backward()\n",
    "        optimizer.step()\n",
    "        optimizer.zero_grad()\n",
    "        running_loss += loss.detach() * len(batch)\n",
    "        step_idx += 1\n",
    "        if step_idx % 100 == 0:\n",
    "            print(f\"Step {step_idx}: Average NLL: {running_loss / (100 * len(batch)):.3f}\")\n",
    "            running_loss = 0.0"
   ]
  },
  {
   "cell_type": "markdown",
   "id": "50efae6b",
   "metadata": {},
   "source": [
    "We then evaluate our model on test data by computing the average log-likelihood and bits per dimension."
   ]
  },
  {
   "cell_type": "code",
   "execution_count": 22,
   "id": "4e66bd8b",
   "metadata": {},
   "outputs": [
    {
     "name": "stdout",
     "output_type": "stream",
     "text": [
      "Average test LL: -796.694\n",
      "Bits per dimension: 1.4660543873910008\n"
     ]
    }
   ],
   "source": [
    "circuit.eval()\n",
    "pf_circuit.eval()\n",
    "\n",
    "with torch.no_grad():\n",
    "    test_lls = 0.0\n",
    "    for batch, _ in test_dataloader:\n",
    "        batch = batch.to(device).unsqueeze(dim=1)   # Add a channel dimension\n",
    "        log_output = circuit(batch)                 # Compute the log output of the circuit\n",
    "        log_pf = pf_circuit()                       # Compute the log partition function of the circuit\n",
    "        lls = log_output - log_pf                   # Compute the log-likelihood\n",
    "        test_lls += lls.sum().item()\n",
    "    average_ll = test_lls / len(data_test)\n",
    "    bpd = -average_ll / (num_variables * np.log(2.0))\n",
    "    print(f\"Average test LL: {average_ll:.3f}\")\n",
    "    print(f\"Bits per dimension: {bpd}\")"
   ]
  },
  {
   "cell_type": "code",
   "execution_count": null,
   "id": "0e36f89c-be75-4a64-9cbd-4e55c1857738",
   "metadata": {},
   "outputs": [],
   "source": []
  }
 ],
 "metadata": {
  "kernelspec": {
   "display_name": "Python 3 (ipykernel)",
   "language": "python",
   "name": "python3"
  },
  "language_info": {
   "codemirror_mode": {
    "name": "ipython",
    "version": 3
   },
   "file_extension": ".py",
   "mimetype": "text/x-python",
   "name": "python",
   "nbconvert_exporter": "python",
   "pygments_lexer": "ipython3",
   "version": "3.10.12"
  }
 },
 "nbformat": 4,
 "nbformat_minor": 5
}<|MERGE_RESOLUTION|>--- conflicted
+++ resolved
@@ -90,7 +90,7 @@
    "outputs": [
     {
      "data": {
-      "image/png": "iVBORw0KGgoAAAANSUhEUgAAAaMAAAG6CAYAAAClTCmnAAAAOXRFWHRTb2Z0d2FyZQBNYXRwbG90bGliIHZlcnNpb24zLjguMiwgaHR0cHM6Ly9tYXRwbG90bGliLm9yZy8g+/7EAAAACXBIWXMAAA9hAAAPYQGoP6dpAAAiI0lEQVR4nO3de3BU5f3H8U9AsiAkG0PMTa4BBbmFqpBGKGCJQKqOIrZotUWLKDZYFUWL81PQVmOh3lBE7DhQq6AyrVB0ilUwocpNUESqRoNpAUlAsdkNQQImz+8PhsWVcDnLJt9c3q+ZZ5o9+3z3fPN4yoezu5wT45xzAgDAUAvrBgAAIIwAAOYIIwCAOcIIAGCOMAIAmCOMAADmCCMAgDnCCABgjjACAJgjjAAPunTpomuvvda6DaDJIYwASVu2bNGNN96ojIwMtW7dWvHx8Ro0aJAef/xxffPNN9btRWT69OmKiYk5YrRu3dq6NeAIp1g3AFh77bXX9NOf/lQ+n0+//OUv1adPH+3fv19vv/22pkyZon//+9965plnrNuM2Jw5c9SuXbvQ45YtWxp2A9SOMEKzVlJSoiuvvFKdO3fWihUrlJaWFnouLy9PxcXFeu211ww7PHlXXHGFkpKSrNsAjom36dCszZgxQ3v27NGzzz4bFkSHdO/eXbfccstR67/++mvdcccd6tu3r9q1a6f4+Hjl5ubqgw8+OGLuE088od69e+vUU0/VaaedpvPOO08LFiwIPV9RUaFbb71VXbp0kc/nU3Jysi688EK99957oTl79+7VJ598oq+++uqEf0fnnILBoLhAPxoywgjN2tKlS5WRkaHzzz8/ovrPP/9cixcv1sUXX6xHHnlEU6ZM0YcffqihQ4dqx44doXl/+tOf9Jvf/Ea9evXSY489pvvuu0/9+/fX2rVrQ3MmTpyoOXPmaMyYMXrqqad0xx13qE2bNvr4449Dc9atW6ezzz5bTz755An3mJGRIb/fr7i4OF1zzTXauXNnRL8rUJd4mw7NVjAY1BdffKFLL7004tfo27evPv30U7Vocfjvdb/4xS/Us2dPPfvss7rnnnskHfxcqnfv3lq0aNFRX+u1117ThAkT9PDDD4e23XnnnRH3dtppp2nSpEnKzs6Wz+fTv/71L82ePVvr1q3T+vXrFR8fH/FrA9FGGKHZCgaDkqS4uLiIX8Pn84V+rq6uVnl5udq1a6cePXqEvb2WkJCg7du3691339WAAQNqfa2EhAStXbtWO3bsUHp6eq1zhg0bdsJvt33/7cUxY8Zo4MCBuvrqq/XUU0/pt7/97Qm9DlAfeJsOzdahM4OKioqIX6OmpkaPPvqozjzzTPl8PiUlJen000/Xpk2bFAgEQvPuuusutWvXTgMHDtSZZ56pvLw8vfPOO2GvNWPGDG3evFkdO3bUwIEDNX36dH3++ecR91abn//850pNTdWbb74Z1dcFThZhhGYrPj5e6enp2rx5c8Sv8eCDD2ry5MkaMmSInn/+eb3++ut644031Lt3b9XU1ITmnX322SoqKtKLL76owYMH669//asGDx6sadOmheb87Gc/0+eff64nnnhC6enpmjlzpnr37q1//OMfJ/V7fl/Hjh319ddfR/U1gZMV4/iKDZqxG2+8Uc8884xWrVql7Ozs487v0qWLhg0bpvnz50uS+vfvr8TERK1YsSJsXocOHdS9e3cVFBTU+jr79+/X5ZdfrmXLlmnPnj21/kPUXbt26ZxzzlGXLl309ttve/7dauOcU0pKin7wgx/o9ddfj8prAtHAmRGatTvvvFNt27bV9ddfX+u3zLZs2aLHH3/8qPUtW7Y84jOcRYsW6Ysvvgjbtnv37rDHsbGx6tWrl5xzOnDggKqrq8Pe1pOk5ORkpaenq6qqKrTNy1e7v/zyyyO2zZkzR19++aVGjRp13HqgPvEFBjRr3bp104IFCzR27FidffbZYVdgWLVqlRYtWnTMa9FdfPHFuv/++3Xdddfp/PPP14cffqgXXnhBGRkZYfNGjBih1NRUDRo0SCkpKfr444/15JNP6qKLLlJcXJzKy8vVoUMHXXHFFcrMzFS7du305ptv6t133w37dt26det0wQUXaNq0aZo+ffoxf7fOnTtr7Nix6tu3r1q3bq23335bL774ovr3768bb7zxZJYNiD4HwH366aduwoQJrkuXLi42NtbFxcW5QYMGuSeeeMLt27cvNK9z585u3Lhxocf79u1zt99+u0tLS3Nt2rRxgwYNcqtXr3ZDhw51Q4cODc2bO3euGzJkiGvfvr3z+XyuW7dubsqUKS4QCDjnnKuqqnJTpkxxmZmZLi4uzrVt29ZlZma6p556KqzPt956y0ly06ZNO+7vdP3117tevXq5uLg416pVK9e9e3d31113uWAweFJrBdQFPjMCAJjjMyMAgDnCCABgjjACAJgjjAAA5ggjAIA5wggAYI4wAgCYI4wAAOYaTRjNnj1bXbp0UevWrZWVlaV169ZZt1Tvpk+frpiYmLDRs2dP67bqxcqVK3XJJZcoPT1dMTExWrx4cdjzzjnde++9SktLU5s2bZSTk6PPPvvMptk6dLx1uPbaa484Rpridejy8/M1YMAAxcXFKTk5WZdddpmKiorC5uzbt095eXlq37692rVrpzFjxjS5u9yeyDoMGzbsiGNi4sSJRh0fXaMIo5deekmTJ0/WtGnT9N577ykzM1MjR47Url27rFurd71791ZpaWloROtqzg1dZWWlMjMzNXv27FqfnzFjhmbNmqWnn35aa9euVdu2bTVy5Ejt27evnjutW8dbB0kaNWpU2DGycOHCeuywfhQWFiovL09r1qzRG2+8oQMHDmjEiBGqrKwMzbntttu0dOlSLVq0SIWFhdqxY4cuv/xyw66j70TWQZImTJgQdkzMmDHDqONjML4c0QkZOHCgy8vLCz2urq526enpLj8/37Cr+jdt2jSXmZlp3YY5Se6VV14JPa6pqXGpqalu5syZoW3l5eXO5/O5hQsXGnRYP76/Ds45N27cOHfppZea9GNp165dTpIrLCx0zh3879+qVSu3aNGi0JyPP/7YSXKrV6+2arPOfX8dnHNu6NCh7pZbbrFr6gQ1+DOj/fv3a8OGDcrJyQlta9GihXJycrR69WrDzmx89tlnSk9PV0ZGhq6++mpt3brVuiVzJSUlKisrCztG/H6/srKymuUxUlBQoOTkZPXo0UM33XTTEbevaIoO3X4jMTFRkrRhwwYdOHAg7Jjo2bOnOnXq1KSPie+vwyEvvPCCkpKS1KdPH02dOlV79+61aO+YGvwtJL766itVV1crJSUlbHtKSoo++eQTo65sZGVlaf78+erRo4dKS0t133336Uc/+pE2b96suLg46/bMlJWVSVKtx8ih55qLUaNG6fLLL1fXrl21ZcsW3X333crNzdXq1avVsmVL6/bqRE1NjW699VYNGjRIffr0kXTwmIiNjVVCQkLY3KZ8TNS2DtLBW8137txZ6enp2rRpk+666y4VFRXpb3/7m2G3R2rwYYTDcnNzQz/369dPWVlZ6ty5s15++WWNHz/esDM0FFdeeWXo5759+6pfv37q1q2bCgoKNHz4cMPO6k5eXp42b97cbD4/PZqjrcMNN9wQ+rlv375KS0vT8OHDtWXLFnXr1q2+2zyqBv82XVJSklq2bHnEt2B27typ1NRUo64ahoSEBJ111lkqLi62bsXUoeOAY+RIGRkZSkpKarLHyKRJk/Tqq6/qrbfeUocOHULbU1NTtX//fpWXl4fNb6rHxNHWoTZZWVmS1OCOiQYfRrGxsTr33HO1fPny0LaamhotX75c2dnZhp3Z27Nnj7Zs2aK0tDTrVkx17dpVqampYcdIMBjU2rVrm/0xsn37du3evbvJHSPOOU2aNEmvvPKKVqxYoa5du4Y9f+6556pVq1Zhx0RRUZG2bt3apI6J461DbTZu3ChJDe+YsP4GxYl48cUXnc/nc/Pnz3cfffSRu+GGG1xCQoIrKyuzbq1e3X777a6goMCVlJS4d955x+Xk5LikpCS3a9cu69bqXEVFhXv//ffd+++/7yS5Rx55xL3//vvuv//9r3POuYceesglJCS4JUuWuE2bNrlLL73Ude3a1X3zzTfGnUfXsdahoqLC3XHHHW716tWupKTEvfnmm+6cc85xZ555ZtjdapuCm266yfn9fldQUOBKS0tDY+/evaE5EydOdJ06dXIrVqxw69evd9nZ2S47O9uw6+g73joUFxe7+++/361fv96VlJS4JUuWuIyMDDdkyBDjzo/UKMLIOeeeeOIJ16lTJxcbG+sGDhzo1qxZY91SvRs7dqxLS0tzsbGx7owzznBjx451xcXF1m3Vi0O32/7+OHQL8JqaGnfPPfe4lJQU5/P53PDhw11RUZFt03XgWOuwd+9eN2LECHf66ae7Vq1auc6dO7sJEyY0yb+01bYGkty8efNCc7755hv361//2p122mnu1FNPdaNHj3alpaV2TdeB463D1q1b3ZAhQ1xiYqLz+Xyue/fuYbe7b0i47TgAwFyD/8wIAND0EUYAAHOEEQDAHGEEADBHGAEAzBFGAABzjSqMqqqqNH36dFVVVVm3Yop1OIy1OIh1OIy1OKixrUOj+ndGwWBQfr9fgUBA8fHx1u2YYR0OYy0OYh0OYy0Oamzr0KjOjAAATRNhBAAw1+DuZ1RTU6MdO3YoLi5OMTExYc8Fg8Gw/22uWIfDWIuDWIfDWIuDGsI6OOdUUVGh9PR0tWhx7HOfBveZ0fbt29WxY0frNgAAUbJt27bj3mepwb1N15xvnw0ATdGJ/Lne4MLo+2/NAQAatxP5c73Owmj27Nnq0qWLWrduraysLK1bt66udgUAaOTqJIxeeuklTZ48WdOmTdN7772nzMxMjRw5Urt27aqL3QEAGru6uGPfwIEDXV5eXuhxdXW1S09Pd/n5+cetDQQCR717IYPBYDAa3ziRO8tG/cxo//792rBhg3JyckLbWrRooZycHK1evfqI+VVVVQoGg2EDANC8RD2MvvrqK1VXVyslJSVse0pKisrKyo6Yn5+fL7/fHxp8rRsAmh/zb9NNnTpVgUAgNLZt22bdEgCgnkX9CgxJSUlq2bKldu7cGbZ9586dSk1NPWK+z+eTz+eLdhsAgEYk6mdGsbGxOvfcc7V8+fLQtpqaGi1fvlzZ2dnR3h0AoAmok2vTTZ48WePGjdN5552ngQMH6rHHHlNlZaWuu+66utgdAKCRq5MwGjt2rL788kvde++9KisrU//+/bVs2bIjvtQAAIDUAC+UeuiGUACApuFEbvBn/m06AAAIIwCAOcIIAGCOMAIAmCOMAADmCCMAgDnCCABgjjACAJgjjAAA5ggjAIA5wggAYI4wAgCYI4wAAOYIIwCAOcIIAGCOMAIAmCOMAADmCCMAgDnCCABgjjACAJgjjAAA5ggjAIA5wggAYI4wAgCYI4wAAOYIIwCAOcIIAGCOMAIAmCOMAADmCCMAgDnCCABgjjACAJgjjAAA5ggjAIA5wggAYI4wAgCYI4wAAOYIIwCAOcIIAGCOMAIAmCOMAADmCCMAgDnCCABgjjACAJgjjAAA5ggjAIA5wggAYI4wAgCYI4wAAOYIIwCAOcIIAGCOMAIAmDvFugGgIWnZsmVEdX6/P8qdRNekSZM815x66qmea3r06OG5Ji8vz3ONJP3xj3/0XHPVVVd5rtm3b5/nGkl66KGHPNfcd999Ee2rKeDMCABgjjACAJgjjAAA5qIeRtOnT1dMTEzY6NmzZ7R3AwBoQurkCwy9e/fWm2++eXgnp/A9CQDA0dVJSpxyyilKTU09oblVVVWqqqoKPQ4Gg3XREgCgAauTz4w+++wzpaenKyMjQ1dffbW2bt161Ln5+fny+/2h0bFjx7poCQDQgEU9jLKysjR//nwtW7ZMc+bMUUlJiX70ox+poqKi1vlTp05VIBAIjW3btkW7JQBAAxf1t+lyc3NDP/fr109ZWVnq3LmzXn75ZY0fP/6I+T6fTz6fL9ptAAAakTr/andCQoLOOussFRcX1/WuAACNVJ2H0Z49e7RlyxalpaXV9a4AAI1U1MPojjvuUGFhof7zn/9o1apVGj16tFq2bBnRNaEAAM1D1D8z2r59u6666irt3r1bp59+ugYPHqw1a9bo9NNPj/auAABNRNTD6MUXX4z2S6KB6tSpU0R1sbGxnmvOP/98zzWDBw/2XJOQkOC5RpLGjBkTUV1Ts337ds81s2bNimhfo0eP9lxztG/1HssHH3zguUaSCgsLI6prrrg2HQDAHGEEADBHGAEAzBFGAABzhBEAwBxhBAAwRxgBAMwRRgAAc4QRAMAcYQQAMEcYAQDMEUYAAHMxzjln3cR3BYNB+f1+6zaanf79+3uuWbFiRUT74r9v41BTU+O55le/+pXnmj179niuiVRpaannmv/9738R7auoqCiiuqYoEAgoPj7+mHM4MwIAmCOMAADmCCMAgDnCCABgjjACAJgjjAAA5ggjAIA5wggAYI4wAgCYI4wAAOYIIwCAOcIIAGDuFOsG0DBs3brVc83u3bsj2hcXSj1o7dq1nmvKy8sj2tcFF1zguWb//v2ea/7yl794rgEkzowAAA0AYQQAMEcYAQDMEUYAAHOEEQDAHGEEADBHGAEAzBFGAABzhBEAwBxhBAAwRxgBAMwRRgAAc4QRAMAcV+2GJOnrr7/2XDNlypSI9nXxxRd7rnn//fc918yaNctzTaQ2btzouebCCy/0XFNZWem5RpJ69+7tueaWW26JaF9AJDgzAgCYI4wAAOYIIwCAOcIIAGCOMAIAmCOMAADmCCMAgDnCCABgjjACAJgjjAAA5ggjAIA5wggAYC7GOeesm/iuYDAov99v3QbqUHx8vOeaiooKzzVz5871XDN+/HjPNZJ0zTXXeK5ZuHBhRPsCGptAIHDc/99zZgQAMEcYAQDMeQ6jlStX6pJLLlF6erpiYmK0ePHisOedc7r33nuVlpamNm3aKCcnR5999lm0+gUANEGew6iyslKZmZmaPXt2rc/PmDFDs2bN0tNPP621a9eqbdu2GjlypPbt23fSzQIAmibPd3rNzc1Vbm5urc855/TYY4/p//7v/3TppZdKkp577jmlpKRo8eLFuvLKK0+uWwBAkxTVz4xKSkpUVlamnJyc0Da/36+srCytXr261pqqqioFg8GwAQBoXqIaRmVlZZKklJSUsO0pKSmh574vPz9ffr8/NDp27BjNlgAAjYD5t+mmTp2qQCAQGtu2bbNuCQBQz6IaRqmpqZKknTt3hm3fuXNn6Lnv8/l8io+PDxsAgOYlqmHUtWtXpaamavny5aFtwWBQa9euVXZ2djR3BQBoQjx/m27Pnj0qLi4OPS4pKdHGjRuVmJioTp066dZbb9Xvf/97nXnmmeratavuuecepaen67LLLotm3wCAJsRzGK1fv14XXHBB6PHkyZMlSePGjdP8+fN15513qrKyUjfccIPKy8s1ePBgLVu2TK1bt45e1wCAJoULpaLJmjlzpueaQ3+58qqwsNBzzXf/CcSJqqmp8VwDWONCqQCARoEwAgCYI4wAAOYIIwCAOcIIAGCOMAIAmCOMAADmCCMAgDnCCABgjjACAJgjjAAA5ggjAIA5LpSKJqtt27aea5YuXRrRvoYOHeq5Jjc313PNP//5T881gDUulAoAaBQIIwCAOcIIAGCOMAIAmCOMAADmCCMAgDnCCABgjjACAJgjjAAA5ggjAIA5wggAYI4wAgCYI4wAAOa4ajfwHd26dYuo7r333vNcU15e7rnmrbfe8lwjSevXr/dcM3v2bM81DeyPEzQQXLUbANAoEEYAAHOEEQDAHGEEADBHGAEAzBFGAABzhBEAwBxhBAAwRxgBAMwRRgAAc4QRAMAcYQQAMMeFUoEoGD16tOeaefPmea6Ji4vzXBOpu+++23PNc88957mmtLTUcw0aFy6UCgBoFAgjAIA5wggAYI4wAgCYI4wAAOYIIwCAOcIIAGCOMAIAmCOMAADmCCMAgDnCCABgjjACAJjjQqmAkT59+niueeSRRyLa1/DhwyOq82ru3Lmeax544IGI9vXFF19EVIf6x4VSAQCNAmEEADDnOYxWrlypSy65ROnp6YqJidHixYvDnr/22msVExMTNkaNGhWtfgEATZDnMKqsrFRmZqZmz5591DmjRo1SaWlpaCxcuPCkmgQANG2neC3Izc1Vbm7uMef4fD6lpqZG3BQAoHmpk8+MCgoKlJycrB49euimm27S7t27jzq3qqpKwWAwbAAAmpeoh9GoUaP03HPPafny5frDH/6gwsJC5ebmqrq6utb5+fn58vv9odGxY8dotwQAaOA8v013PFdeeWXo5759+6pfv37q1q2bCgoKav23DlOnTtXkyZNDj4PBIIEEAM1MnX+1OyMjQ0lJSSouLq71eZ/Pp/j4+LABAGhe6jyMtm/frt27dystLa2udwUAaKQ8v023Z8+esLOckpISbdy4UYmJiUpMTNR9992nMWPGKDU1VVu2bNGdd96p7t27a+TIkVFtHADQdHgOo/Xr1+uCCy4IPT70ec+4ceM0Z84cbdq0SX/+859VXl6u9PR0jRgxQr/73e/k8/mi1zUAoEnxHEbDhg3Tsa6t+vrrr59UQwCA5oerdgONSEJCQkR1l1xyieeaefPmea6JiYnxXLNixQrPNZJ04YUXRlSH+sdVuwEAjQJhBAAwRxgBAMwRRgAAc4QRAMAcYQQAMEcYAQDMEUYAAHOEEQDAHGEEADBHGAEAzBFGAABzXCgVQK2qqqo815xyiucbAejbb7/1XCMponukFRQURLQvnBwulAoAaBQIIwCAOcIIAGCOMAIAmCOMAADmCCMAgDnCCABgjjACAJgjjAAA5ggjAIA5wggAYI4wAgCY835VQwBR0a9fP881V1xxRUT7GjBggOeaSC56GomPPvooorqVK1dGuRNY4swIAGCOMAIAmCOMAADmCCMAgDnCCABgjjACAJgjjAAA5ggjAIA5wggAYI4wAgCYI4wAAOYIIwCAOS6UCnxHjx49IqqbNGmS55rLL7/cc01qaqrnmvpUXV3tuaa0tDSifdXU1ERUh4aJMyMAgDnCCABgjjACAJgjjAAA5ggjAIA5wggAYI4wAgCYI4wAAOYIIwCAOcIIAGCOMAIAmCOMAADmCCMAgDmu2o1GIZKrVV911VWeayK5+rYkdenSJaK6hmz9+vWeax544AHPNX//+98916Dp4cwIAGCOMAIAmPMURvn5+RowYIDi4uKUnJysyy67TEVFRWFz9u3bp7y8PLVv317t2rXTmDFjtHPnzqg2DQBoWjyFUWFhofLy8rRmzRq98cYbOnDggEaMGKHKysrQnNtuu01Lly7VokWLVFhYqB07dkR0R0sAQPPh6QsMy5YtC3s8f/58JScna8OGDRoyZIgCgYCeffZZLViwQD/+8Y8lSfPmzdPZZ5+tNWvW6Ic//OERr1lVVaWqqqrQ42AwGMnvAQBoxE7qM6NAICBJSkxMlCRt2LBBBw4cUE5OTmhOz5491alTJ61evbrW18jPz5ff7w+Njh07nkxLAIBGKOIwqqmp0a233qpBgwapT58+kqSysjLFxsYqISEhbG5KSorKyspqfZ2pU6cqEAiExrZt2yJtCQDQSEX874zy8vK0efNmvf322yfVgM/nk8/nO6nXAAA0bhGdGU2aNEmvvvqq3nrrLXXo0CG0PTU1Vfv371d5eXnY/J07d0b0jxYBAM2DpzByzmnSpEl65ZVXtGLFCnXt2jXs+XPPPVetWrXS8uXLQ9uKioq0detWZWdnR6djAECT4+ltury8PC1YsEBLlixRXFxc6HMgv9+vNm3ayO/3a/z48Zo8ebISExMVHx+vm2++WdnZ2bV+kw4AAMljGM2ZM0eSNGzYsLDt8+bN07XXXitJevTRR9WiRQuNGTNGVVVVGjlypJ566qmoNAsAaJpinHPOuonvCgaD8vv91m3gBKSkpERU16tXL881Tz75pOeanj17eq5p6NauXRtR3cyZMz3XLFmyxHNNTU2N5xo0fYFAQPHx8cecw7XpAADmCCMAgDnCCABgjjACAJgjjAAA5ggjAIA5wggAYI4wAgCYI4wAAOYIIwCAOcIIAGCOMAIAmIv4Tq9ouBITEz3XzJ0713NN//79PddIUkZGRkR1DdmqVas81zz88MOea15//XXPNZL0zTffRFQH1BfOjAAA5ggjAIA5wggAYI4wAgCYI4wAAOYIIwCAOcIIAGCOMAIAmCOMAADmCCMAgDnCCABgjjACAJgjjAAA5rhqdz3JysryXDNlypSI9jVw4EDPNWeccUZE+2rI9u7d67lm1qxZEe3rwQcf9FxTWVkZ0b6ApogzIwCAOcIIAGCOMAIAmCOMAADmCCMAgDnCCABgjjACAJgjjAAA5ggjAIA5wggAYI4wAgCYI4wAAOa4UGo9GT16dL3U1KePPvooorpXX33Vc823337ruebhhx/2XFNeXu65BsDJ48wIAGCOMAIAmCOMAADmCCMAgDnCCABgjjACAJgjjAAA5ggjAIA5wggAYI4wAgCYI4wAAOYIIwCAuRjnnLNu4ruCwaD8fr91GwCAKAkEAoqPjz/mHM6MAADmCCMAgDlPYZSfn68BAwYoLi5OycnJuuyyy1RUVBQ2Z9iwYYqJiQkbEydOjGrTAICmxVMYFRYWKi8vT2vWrNEbb7yhAwcOaMSIEaqsrAybN2HCBJWWlobGjBkzoto0AKBp8XSn12XLloU9nj9/vpKTk7VhwwYNGTIktP3UU09VampqdDoEADR5J/WZUSAQkCQlJiaGbX/hhReUlJSkPn36aOrUqdq7d+9RX6OqqkrBYDBsAACaGReh6upqd9FFF7lBgwaFbZ87d65btmyZ27Rpk3v++efdGWec4UaPHn3U15k2bZqTxGAwGIwmOgKBwHEzJeIwmjhxouvcubPbtm3bMectX77cSXLFxcW1Pr9v3z4XCARCY9u2beYLx2AwGIzojRMJI0+fGR0yadIkvfrqq1q5cqU6dOhwzLlZWVmSpOLiYnXr1u2I530+n3w+XyRtAACaCE9h5JzTzTffrFdeeUUFBQXq2rXrcWs2btwoSUpLS4uoQQBA0+cpjPLy8rRgwQItWbJEcXFxKisrkyT5/X61adNGW7Zs0YIFC/STn/xE7du316ZNm3TbbbdpyJAh6tevX538AgCAJsDL50Q6yvuB8+bNc845t3XrVjdkyBCXmJjofD6f6969u5syZcoJvV94SCAQMH9/k8FgMBjRGyeSAVwoFQBQp7hQKgCgUSCMAADmCCMAgDnCCABgjjACAJgjjAAA5ggjAIA5wggAYI4wAgCYI4wAAOYIIwCAOcIIAGCOMAIAmCOMAADmCCMAgDnCCABgjjACAJgjjAAA5ggjAIA5wggAYI4wAgCYI4wAAOYIIwCAOcIIAGCOMAIAmGtwYeScs24BABBFJ/LneoMLo4qKCusWAABRdCJ/rse4BnYqUlNTox07diguLk4xMTFhzwWDQXXs2FHbtm1TfHy8UYf2WIfDWIuDWIfDWIuDGsI6OOdUUVGh9PR0tWhx7HOfU+qppxPWokULdejQ4Zhz4uPjm/VBdgjrcBhrcRDrcBhrcZD1Ovj9/hOa1+DepgMAND+EEQDAXKMKI5/Pp2nTpsnn81m3Yop1OIy1OIh1OIy1OKixrUOD+wIDAKD5aVRnRgCApokwAgCYI4wAAOYIIwCAOcIIAGCOMAIAmCOMAADmCCMAgLn/B1Z6gVrIv8BeAAAAAElFTkSuQmCC",
+      "image/png": "iVBORw0KGgoAAAANSUhEUgAAAaMAAAG6CAYAAAClTCmnAAAAOXRFWHRTb2Z0d2FyZQBNYXRwbG90bGliIHZlcnNpb24zLjcuMSwgaHR0cHM6Ly9tYXRwbG90bGliLm9yZy/bCgiHAAAACXBIWXMAAA9hAAAPYQGoP6dpAAAiI0lEQVR4nO3de3BU5f3H8U9AsiAkG0PMTa4BBbmFqpBGKGCJQKqOIrZotUWLKDZYFUWL81PQVmOh3lBE7DhQq6AyrVB0ilUwocpNUESqRoNpAUlAsdkNQQImz+8PhsWVcDnLJt9c3q+ZZ5o9+3z3fPN4yoezu5wT45xzAgDAUAvrBgAAIIwAAOYIIwCAOcIIAGCOMAIAmCOMAADmCCMAgDnCCABgjjACAJgjjAAPunTpomuvvda6DaDJIYwASVu2bNGNN96ojIwMtW7dWvHx8Ro0aJAef/xxffPNN9btRWT69OmKiYk5YrRu3dq6NeAIp1g3AFh77bXX9NOf/lQ+n0+//OUv1adPH+3fv19vv/22pkyZon//+9965plnrNuM2Jw5c9SuXbvQ45YtWxp2A9SOMEKzVlJSoiuvvFKdO3fWihUrlJaWFnouLy9PxcXFeu211ww7PHlXXHGFkpKSrNsAjom36dCszZgxQ3v27NGzzz4bFkSHdO/eXbfccstR67/++mvdcccd6tu3r9q1a6f4+Hjl5ubqgw8+OGLuE088od69e+vUU0/VaaedpvPOO08LFiwIPV9RUaFbb71VXbp0kc/nU3Jysi688EK99957oTl79+7VJ598oq+++uqEf0fnnILBoLhAPxoywgjN2tKlS5WRkaHzzz8/ovrPP/9cixcv1sUXX6xHHnlEU6ZM0YcffqihQ4dqx44doXl/+tOf9Jvf/Ea9evXSY489pvvuu0/9+/fX2rVrQ3MmTpyoOXPmaMyYMXrqqad0xx13qE2bNvr4449Dc9atW6ezzz5bTz755An3mJGRIb/fr7i4OF1zzTXauXNnRL8rUJd4mw7NVjAY1BdffKFLL7004tfo27evPv30U7Vocfjvdb/4xS/Us2dPPfvss7rnnnskHfxcqnfv3lq0aNFRX+u1117ThAkT9PDDD4e23XnnnRH3dtppp2nSpEnKzs6Wz+fTv/71L82ePVvr1q3T+vXrFR8fH/FrA9FGGKHZCgaDkqS4uLiIX8Pn84V+rq6uVnl5udq1a6cePXqEvb2WkJCg7du3691339WAAQNqfa2EhAStXbtWO3bsUHp6eq1zhg0bdsJvt33/7cUxY8Zo4MCBuvrqq/XUU0/pt7/97Qm9DlAfeJsOzdahM4OKioqIX6OmpkaPPvqozjzzTPl8PiUlJen000/Xpk2bFAgEQvPuuusutWvXTgMHDtSZZ56pvLw8vfPOO2GvNWPGDG3evFkdO3bUwIEDNX36dH3++ecR91abn//850pNTdWbb74Z1dcFThZhhGYrPj5e6enp2rx5c8Sv8eCDD2ry5MkaMmSInn/+eb3++ut644031Lt3b9XU1ITmnX322SoqKtKLL76owYMH669//asGDx6sadOmheb87Gc/0+eff64nnnhC6enpmjlzpnr37q1//OMfJ/V7fl/Hjh319ddfR/U1gZMV4/iKDZqxG2+8Uc8884xWrVql7Ozs487v0qWLhg0bpvnz50uS+vfvr8TERK1YsSJsXocOHdS9e3cVFBTU+jr79+/X5ZdfrmXLlmnPnj21/kPUXbt26ZxzzlGXLl309ttve/7dauOcU0pKin7wgx/o9ddfj8prAtHAmRGatTvvvFNt27bV9ddfX+u3zLZs2aLHH3/8qPUtW7Y84jOcRYsW6Ysvvgjbtnv37rDHsbGx6tWrl5xzOnDggKqrq8Pe1pOk5ORkpaenq6qqKrTNy1e7v/zyyyO2zZkzR19++aVGjRp13HqgPvEFBjRr3bp104IFCzR27FidffbZYVdgWLVqlRYtWnTMa9FdfPHFuv/++3Xdddfp/PPP14cffqgXXnhBGRkZYfNGjBih1NRUDRo0SCkpKfr444/15JNP6qKLLlJcXJzKy8vVoUMHXXHFFcrMzFS7du305ptv6t133w37dt26det0wQUXaNq0aZo+ffoxf7fOnTtr7Nix6tu3r1q3bq23335bL774ovr3768bb7zxZJYNiD4HwH366aduwoQJrkuXLi42NtbFxcW5QYMGuSeeeMLt27cvNK9z585u3Lhxocf79u1zt99+u0tLS3Nt2rRxgwYNcqtXr3ZDhw51Q4cODc2bO3euGzJkiGvfvr3z+XyuW7dubsqUKS4QCDjnnKuqqnJTpkxxmZmZLi4uzrVt29ZlZma6p556KqzPt956y0ly06ZNO+7vdP3117tevXq5uLg416pVK9e9e3d31113uWAweFJrBdQFPjMCAJjjMyMAgDnCCABgjjACAJgjjAAA5ggjAIA5wggAYI4wAgCYI4wAAOYaTRjNnj1bXbp0UevWrZWVlaV169ZZt1Tvpk+frpiYmLDRs2dP67bqxcqVK3XJJZcoPT1dMTExWrx4cdjzzjnde++9SktLU5s2bZSTk6PPPvvMptk6dLx1uPbaa484Rpridejy8/M1YMAAxcXFKTk5WZdddpmKiorC5uzbt095eXlq37692rVrpzFjxjS5u9yeyDoMGzbsiGNi4sSJRh0fXaMIo5deekmTJ0/WtGnT9N577ykzM1MjR47Url27rFurd71791ZpaWloROtqzg1dZWWlMjMzNXv27FqfnzFjhmbNmqWnn35aa9euVdu2bTVy5Ejt27evnjutW8dbB0kaNWpU2DGycOHCeuywfhQWFiovL09r1qzRG2+8oQMHDmjEiBGqrKwMzbntttu0dOlSLVq0SIWFhdqxY4cuv/xyw66j70TWQZImTJgQdkzMmDHDqONjML4c0QkZOHCgy8vLCz2urq526enpLj8/37Cr+jdt2jSXmZlp3YY5Se6VV14JPa6pqXGpqalu5syZoW3l5eXO5/O5hQsXGnRYP76/Ds45N27cOHfppZea9GNp165dTpIrLCx0zh3879+qVSu3aNGi0JyPP/7YSXKrV6+2arPOfX8dnHNu6NCh7pZbbrFr6gQ1+DOj/fv3a8OGDcrJyQlta9GihXJycrR69WrDzmx89tlnSk9PV0ZGhq6++mpt3brVuiVzJSUlKisrCztG/H6/srKymuUxUlBQoOTkZPXo0UM33XTTEbevaIoO3X4jMTFRkrRhwwYdOHAg7Jjo2bOnOnXq1KSPie+vwyEvvPCCkpKS1KdPH02dOlV79+61aO+YGvwtJL766itVV1crJSUlbHtKSoo++eQTo65sZGVlaf78+erRo4dKS0t133336Uc/+pE2b96suLg46/bMlJWVSVKtx8ih55qLUaNG6fLLL1fXrl21ZcsW3X333crNzdXq1avVsmVL6/bqRE1NjW699VYNGjRIffr0kXTwmIiNjVVCQkLY3KZ8TNS2DtLBW8137txZ6enp2rRpk+666y4VFRXpb3/7m2G3R2rwYYTDcnNzQz/369dPWVlZ6ty5s15++WWNHz/esDM0FFdeeWXo5759+6pfv37q1q2bCgoKNHz4cMPO6k5eXp42b97cbD4/PZqjrcMNN9wQ+rlv375KS0vT8OHDtWXLFnXr1q2+2zyqBv82XVJSklq2bHnEt2B27typ1NRUo64ahoSEBJ111lkqLi62bsXUoeOAY+RIGRkZSkpKarLHyKRJk/Tqq6/qrbfeUocOHULbU1NTtX//fpWXl4fNb6rHxNHWoTZZWVmS1OCOiQYfRrGxsTr33HO1fPny0LaamhotX75c2dnZhp3Z27Nnj7Zs2aK0tDTrVkx17dpVqampYcdIMBjU2rVrm/0xsn37du3evbvJHSPOOU2aNEmvvPKKVqxYoa5du4Y9f+6556pVq1Zhx0RRUZG2bt3apI6J461DbTZu3ChJDe+YsP4GxYl48cUXnc/nc/Pnz3cfffSRu+GGG1xCQoIrKyuzbq1e3X777a6goMCVlJS4d955x+Xk5LikpCS3a9cu69bqXEVFhXv//ffd+++/7yS5Rx55xL3//vvuv//9r3POuYceesglJCS4JUuWuE2bNrlLL73Ude3a1X3zzTfGnUfXsdahoqLC3XHHHW716tWupKTEvfnmm+6cc85xZ555ZtjdapuCm266yfn9fldQUOBKS0tDY+/evaE5EydOdJ06dXIrVqxw69evd9nZ2S47O9uw6+g73joUFxe7+++/361fv96VlJS4JUuWuIyMDDdkyBDjzo/UKMLIOeeeeOIJ16lTJxcbG+sGDhzo1qxZY91SvRs7dqxLS0tzsbGx7owzznBjx451xcXF1m3Vi0O32/7+OHQL8JqaGnfPPfe4lJQU5/P53PDhw11RUZFt03XgWOuwd+9eN2LECHf66ae7Vq1auc6dO7sJEyY0yb+01bYGkty8efNCc7755hv361//2p122mnu1FNPdaNHj3alpaV2TdeB463D1q1b3ZAhQ1xiYqLz+Xyue/fuYbe7b0i47TgAwFyD/8wIAND0EUYAAHOEEQDAHGEEADBHGAEAzBFGAABzjSqMqqqqNH36dFVVVVm3Yop1OIy1OIh1OIy1OKixrUOj+ndGwWBQfr9fgUBA8fHx1u2YYR0OYy0OYh0OYy0Oamzr0KjOjAAATRNhBAAw1+DuZ1RTU6MdO3YoLi5OMTExYc8Fg8Gw/22uWIfDWIuDWIfDWIuDGsI6OOdUUVGh9PR0tWhx7HOfBveZ0fbt29WxY0frNgAAUbJt27bj3mepwb1N15xvnw0ATdGJ/Lne4MLo+2/NAQAatxP5c73Owmj27Nnq0qWLWrduraysLK1bt66udgUAaOTqJIxeeuklTZ48WdOmTdN7772nzMxMjRw5Urt27aqL3QEAGru6uGPfwIEDXV5eXuhxdXW1S09Pd/n5+cetDQQCR717IYPBYDAa3ziRO8tG/cxo//792rBhg3JyckLbWrRooZycHK1evfqI+VVVVQoGg2EDANC8RD2MvvrqK1VXVyslJSVse0pKisrKyo6Yn5+fL7/fHxp8rRsAmh/zb9NNnTpVgUAgNLZt22bdEgCgnkX9CgxJSUlq2bKldu7cGbZ9586dSk1NPWK+z+eTz+eLdhsAgEYk6mdGsbGxOvfcc7V8+fLQtpqaGi1fvlzZ2dnR3h0AoAmok2vTTZ48WePGjdN5552ngQMH6rHHHlNlZaWuu+66utgdAKCRq5MwGjt2rL788kvde++9KisrU//+/bVs2bIjvtQAAIDUAC+UeuiGUACApuFEbvBn/m06AAAIIwCAOcIIAGCOMAIAmCOMAADmCCMAgDnCCABgjjACAJgjjAAA5ggjAIA5wggAYI4wAgCYI4wAAOYIIwCAOcIIAGCOMAIAmCOMAADmCCMAgDnCCABgjjACAJgjjAAA5ggjAIA5wggAYI4wAgCYI4wAAOYIIwCAOcIIAGCOMAIAmCOMAADmCCMAgDnCCABgjjACAJgjjAAA5ggjAIA5wggAYI4wAgCYI4wAAOYIIwCAOcIIAGCOMAIAmCOMAADmCCMAgDnCCABgjjACAJgjjAAA5ggjAIA5wggAYI4wAgCYI4wAAOYIIwCAOcIIAGCOMAIAmDvFugGgIWnZsmVEdX6/P8qdRNekSZM815x66qmea3r06OG5Ji8vz3ONJP3xj3/0XHPVVVd5rtm3b5/nGkl66KGHPNfcd999Ee2rKeDMCABgjjACAJgjjAAA5qIeRtOnT1dMTEzY6NmzZ7R3AwBoQurkCwy9e/fWm2++eXgnp/A9CQDA0dVJSpxyyilKTU09oblVVVWqqqoKPQ4Gg3XREgCgAauTz4w+++wzpaenKyMjQ1dffbW2bt161Ln5+fny+/2h0bFjx7poCQDQgEU9jLKysjR//nwtW7ZMc+bMUUlJiX70ox+poqKi1vlTp05VIBAIjW3btkW7JQBAAxf1t+lyc3NDP/fr109ZWVnq3LmzXn75ZY0fP/6I+T6fTz6fL9ptAAAakTr/andCQoLOOussFRcX1/WuAACNVJ2H0Z49e7RlyxalpaXV9a4AAI1U1MPojjvuUGFhof7zn/9o1apVGj16tFq2bBnRNaEAAM1D1D8z2r59u6666irt3r1bp59+ugYPHqw1a9bo9NNPj/auAABNRNTD6MUXX4z2S6KB6tSpU0R1sbGxnmvOP/98zzWDBw/2XJOQkOC5RpLGjBkTUV1Ts337ds81s2bNimhfo0eP9lxztG/1HssHH3zguUaSCgsLI6prrrg2HQDAHGEEADBHGAEAzBFGAABzhBEAwBxhBAAwRxgBAMwRRgAAc4QRAMAcYQQAMEcYAQDMEUYAAHMxzjln3cR3BYNB+f1+6zaanf79+3uuWbFiRUT74r9v41BTU+O55le/+pXnmj179niuiVRpaannmv/9738R7auoqCiiuqYoEAgoPj7+mHM4MwIAmCOMAADmCCMAgDnCCABgjjACAJgjjAAA5ggjAIA5wggAYI4wAgCYI4wAAOYIIwCAOcIIAGDuFOsG0DBs3brVc83u3bsj2hcXSj1o7dq1nmvKy8sj2tcFF1zguWb//v2ea/7yl794rgEkzowAAA0AYQQAMEcYAQDMEUYAAHOEEQDAHGEEADBHGAEAzBFGAABzhBEAwBxhBAAwRxgBAMwRRgAAc4QRAMAcV+2GJOnrr7/2XDNlypSI9nXxxRd7rnn//fc918yaNctzTaQ2btzouebCCy/0XFNZWem5RpJ69+7tueaWW26JaF9AJDgzAgCYI4wAAOYIIwCAOcIIAGCOMAIAmCOMAADmCCMAgDnCCABgjjACAJgjjAAA5ggjAIA5wggAYC7GOeesm/iuYDAov99v3QbqUHx8vOeaiooKzzVz5871XDN+/HjPNZJ0zTXXeK5ZuHBhRPsCGptAIHDc/99zZgQAMEcYAQDMeQ6jlStX6pJLLlF6erpiYmK0ePHisOedc7r33nuVlpamNm3aKCcnR5999lm0+gUANEGew6iyslKZmZmaPXt2rc/PmDFDs2bN0tNPP621a9eqbdu2GjlypPbt23fSzQIAmibPd3rNzc1Vbm5urc855/TYY4/p//7v/3TppZdKkp577jmlpKRo8eLFuvLKK0+uWwBAkxTVz4xKSkpUVlamnJyc0Da/36+srCytXr261pqqqioFg8GwAQBoXqIaRmVlZZKklJSUsO0pKSmh574vPz9ffr8/NDp27BjNlgAAjYD5t+mmTp2qQCAQGtu2bbNuCQBQz6IaRqmpqZKknTt3hm3fuXNn6Lnv8/l8io+PDxsAgOYlqmHUtWtXpaamavny5aFtwWBQa9euVXZ2djR3BQBoQjx/m27Pnj0qLi4OPS4pKdHGjRuVmJioTp066dZbb9Xvf/97nXnmmeratavuuecepaen67LLLotm3wCAJsRzGK1fv14XXHBB6PHkyZMlSePGjdP8+fN15513qrKyUjfccIPKy8s1ePBgLVu2TK1bt45e1wCAJoULpaLJmjlzpueaQ3+58qqwsNBzzXf/CcSJqqmp8VwDWONCqQCARoEwAgCYI4wAAOYIIwCAOcIIAGCOMAIAmCOMAADmCCMAgDnCCABgjjACAJgjjAAA5ggjAIA5LpSKJqtt27aea5YuXRrRvoYOHeq5Jjc313PNP//5T881gDUulAoAaBQIIwCAOcIIAGCOMAIAmCOMAADmCCMAgDnCCABgjjACAJgjjAAA5ggjAIA5wggAYI4wAgCYI4wAAOa4ajfwHd26dYuo7r333vNcU15e7rnmrbfe8lwjSevXr/dcM3v2bM81DeyPEzQQXLUbANAoEEYAAHOEEQDAHGEEADBHGAEAzBFGAABzhBEAwBxhBAAwRxgBAMwRRgAAc4QRAMAcYQQAMMeFUoEoGD16tOeaefPmea6Ji4vzXBOpu+++23PNc88957mmtLTUcw0aFy6UCgBoFAgjAIA5wggAYI4wAgCYI4wAAOYIIwCAOcIIAGCOMAIAmCOMAADmCCMAgDnCCABgjjACAJjjQqmAkT59+niueeSRRyLa1/DhwyOq82ru3Lmeax544IGI9vXFF19EVIf6x4VSAQCNAmEEADDnOYxWrlypSy65ROnp6YqJidHixYvDnr/22msVExMTNkaNGhWtfgEATZDnMKqsrFRmZqZmz5591DmjRo1SaWlpaCxcuPCkmgQANG2neC3Izc1Vbm7uMef4fD6lpqZG3BQAoHmpk8+MCgoKlJycrB49euimm27S7t27jzq3qqpKwWAwbAAAmpeoh9GoUaP03HPPafny5frDH/6gwsJC5ebmqrq6utb5+fn58vv9odGxY8dotwQAaOA8v013PFdeeWXo5759+6pfv37q1q2bCgoKav23DlOnTtXkyZNDj4PBIIEEAM1MnX+1OyMjQ0lJSSouLq71eZ/Pp/j4+LABAGhe6jyMtm/frt27dystLa2udwUAaKQ8v023Z8+esLOckpISbdy4UYmJiUpMTNR9992nMWPGKDU1VVu2bNGdd96p7t27a+TIkVFtHADQdHgOo/Xr1+uCCy4IPT70ec+4ceM0Z84cbdq0SX/+859VXl6u9PR0jRgxQr/73e/k8/mi1zUAoEnxHEbDhg3Tsa6t+vrrr59UQwCA5oerdgONSEJCQkR1l1xyieeaefPmea6JiYnxXLNixQrPNZJ04YUXRlSH+sdVuwEAjQJhBAAwRxgBAMwRRgAAc4QRAMAcYQQAMEcYAQDMEUYAAHOEEQDAHGEEADBHGAEAzBFGAABzXCgVQK2qqqo815xyiucbAejbb7/1XCMponukFRQURLQvnBwulAoAaBQIIwCAOcIIAGCOMAIAmCOMAADmCCMAgDnCCABgjjACAJgjjAAA5ggjAIA5wggAYI4wAgCY835VQwBR0a9fP881V1xxRUT7GjBggOeaSC56GomPPvooorqVK1dGuRNY4swIAGCOMAIAmCOMAADmCCMAgDnCCABgjjACAJgjjAAA5ggjAIA5wggAYI4wAgCYI4wAAOYIIwCAOS6UCnxHjx49IqqbNGmS55rLL7/cc01qaqrnmvpUXV3tuaa0tDSifdXU1ERUh4aJMyMAgDnCCABgjjACAJgjjAAA5ggjAIA5wggAYI4wAgCYI4wAAOYIIwCAOcIIAGCOMAIAmCOMAADmCCMAgDmu2o1GIZKrVV911VWeayK5+rYkdenSJaK6hmz9+vWeax544AHPNX//+98916Dp4cwIAGCOMAIAmPMURvn5+RowYIDi4uKUnJysyy67TEVFRWFz9u3bp7y8PLVv317t2rXTmDFjtHPnzqg2DQBoWjyFUWFhofLy8rRmzRq98cYbOnDggEaMGKHKysrQnNtuu01Lly7VokWLVFhYqB07dkR0R0sAQPPh6QsMy5YtC3s8f/58JScna8OGDRoyZIgCgYCeffZZLViwQD/+8Y8lSfPmzdPZZ5+tNWvW6Ic//OERr1lVVaWqqqrQ42AwGMnvAQBoxE7qM6NAICBJSkxMlCRt2LBBBw4cUE5OTmhOz5491alTJ61evbrW18jPz5ff7w+Njh07nkxLAIBGKOIwqqmp0a233qpBgwapT58+kqSysjLFxsYqISEhbG5KSorKyspqfZ2pU6cqEAiExrZt2yJtCQDQSEX874zy8vK0efNmvf322yfVgM/nk8/nO6nXAAA0bhGdGU2aNEmvvvqq3nrrLXXo0CG0PTU1Vfv371d5eXnY/J07d0b0jxYBAM2DpzByzmnSpEl65ZVXtGLFCnXt2jXs+XPPPVetWrXS8uXLQ9uKioq0detWZWdnR6djAECT4+ltury8PC1YsEBLlixRXFxc6HMgv9+vNm3ayO/3a/z48Zo8ebISExMVHx+vm2++WdnZ2bV+kw4AAMljGM2ZM0eSNGzYsLDt8+bN07XXXitJevTRR9WiRQuNGTNGVVVVGjlypJ566qmoNAsAaJpinHPOuonvCgaD8vv91m3gBKSkpERU16tXL881Tz75pOeanj17eq5p6NauXRtR3cyZMz3XLFmyxHNNTU2N5xo0fYFAQPHx8cecw7XpAADmCCMAgDnCCABgjjACAJgjjAAA5ggjAIA5wggAYI4wAgCYI4wAAOYIIwCAOcIIAGCOMAIAmIv4Tq9ouBITEz3XzJ0713NN//79PddIUkZGRkR1DdmqVas81zz88MOea15//XXPNZL0zTffRFQH1BfOjAAA5ggjAIA5wggAYI4wAgCYI4wAAOYIIwCAOcIIAGCOMAIAmCOMAADmCCMAgDnCCABgjjACAJgjjAAA5rhqdz3JysryXDNlypSI9jVw4EDPNWeccUZE+2rI9u7d67lm1qxZEe3rwQcf9FxTWVkZ0b6ApogzIwCAOcIIAGCOMAIAmCOMAADmCCMAgDnCCABgjjACAJgjjAAA5ggjAIA5wggAYI4wAgCYI4wAAOa4UGo9GT16dL3U1KePPvooorpXX33Vc823337ruebhhx/2XFNeXu65BsDJ48wIAGCOMAIAmCOMAADmCCMAgDnCCABgjjACAJgjjAAA5ggjAIA5wggAYI4wAgCYI4wAAOYIIwCAuRjnnLNu4ruCwaD8fr91GwCAKAkEAoqPjz/mHM6MAADmCCMAgDlPYZSfn68BAwYoLi5OycnJuuyyy1RUVBQ2Z9iwYYqJiQkbEydOjGrTAICmxVMYFRYWKi8vT2vWrNEbb7yhAwcOaMSIEaqsrAybN2HCBJWWlobGjBkzoto0AKBp8XSn12XLloU9nj9/vpKTk7VhwwYNGTIktP3UU09VampqdDoEADR5J/WZUSAQkCQlJiaGbX/hhReUlJSkPn36aOrUqdq7d+9RX6OqqkrBYDBsAACaGReh6upqd9FFF7lBgwaFbZ87d65btmyZ27Rpk3v++efdGWec4UaPHn3U15k2bZqTxGAwGIwmOgKBwHEzJeIwmjhxouvcubPbtm3bMectX77cSXLFxcW1Pr9v3z4XCARCY9u2beYLx2AwGIzojRMJI0+fGR0yadIkvfrqq1q5cqU6dOhwzLlZWVmSpOLiYnXr1u2I530+n3w+XyRtAACaCE9h5JzTzTffrFdeeUUFBQXq2rXrcWs2btwoSUpLS4uoQQBA0+cpjPLy8rRgwQItWbJEcXFxKisrkyT5/X61adNGW7Zs0YIFC/STn/xE7du316ZNm3TbbbdpyJAh6tevX538AgCAJsDL50Q6yvuB8+bNc845t3XrVjdkyBCXmJjofD6f6969u5syZcoJvV94SCAQMH9/k8FgMBjRGyeSAVwoFQBQp7hQKgCgUSCMAADmCCMAgDnCCABgjjACAJgjjAAA5ggjAIA5wggAYI4wAgCYI4wAAOYIIwCAOcIIAGCOMAIAmCOMAADmCCMAgDnCCABgjjACAJgjjAAA5ggjAIA5wggAYI4wAgCYI4wAAOYIIwCAOcIIAGCOMAIAmGtwYeScs24BABBFJ/LneoMLo4qKCusWAABRdCJ/rse4BnYqUlNTox07diguLk4xMTFhzwWDQXXs2FHbtm1TfHy8UYf2WIfDWIuDWIfDWIuDGsI6OOdUUVGh9PR0tWhx7HOfU+qppxPWokULdejQ4Zhz4uPjm/VBdgjrcBhrcRDrcBhrcZD1Ovj9/hOa1+DepgMAND+EEQDAXKMKI5/Pp2nTpsnn81m3Yop1OIy1OIh1OIy1OKixrUOD+wIDAKD5aVRnRgCApokwAgCYI4wAAOYIIwCAOcIIAGCOMAIAmCOMAADmCCMAgLn/B1Z6gVrIv8BeAAAAAElFTkSuQmCC",
       "text/plain": [
        "<Figure size 480x480 with 1 Axes>"
       ]
@@ -176,7 +176,7 @@
    "outputs": [],
    "source": [
     "from cirkit.utils.scope import Scope\n",
-    "from cirkit.symbolic.parameters import LogSoftmaxParameter, ExpParameter\n",
+    "from cirkit.symbolic.parameters import LogSoftmaxParameter, ExpParameter, Parameter\n",
     "from cirkit.symbolic.layers import CategoricalLayer, DenseLayer, HadamardLayer, MixingLayer"
    ]
   },
@@ -218,7 +218,7 @@
     ") -> MixingLayer:\n",
     "    return MixingLayer(\n",
     "        scope, num_units, arity,\n",
-    "        weight_param=lambda p: ExpParameter(p)\n",
+    "        weight_param=lambda p: Parameter.from_unary(p, ExpParameter(p.shape))\n",
     "    )"
    ]
   },
@@ -245,24 +245,7 @@
    "execution_count": 10,
    "id": "52c88f38-1552-4d13-b62d-931493c07c69",
    "metadata": {},
-   "outputs": [
-    {
-     "ename": "TypeError",
-     "evalue": "object of type 'TensorParameter' has no len()",
-     "output_type": "error",
-     "traceback": [
-      "\u001b[0;31m---------------------------------------------------------------------------\u001b[0m",
-      "\u001b[0;31mTypeError\u001b[0m                                 Traceback (most recent call last)",
-      "Cell \u001b[0;32mIn[10], line 1\u001b[0m\n\u001b[0;32m----> 1\u001b[0m symbolic_circuit \u001b[38;5;241m=\u001b[39m \u001b[43mCircuit\u001b[49m\u001b[38;5;241;43m.\u001b[39;49m\u001b[43mfrom_region_graph\u001b[49m\u001b[43m(\u001b[49m\n\u001b[1;32m      2\u001b[0m \u001b[43m    \u001b[49m\u001b[43mregion_graph\u001b[49m\u001b[43m,\u001b[49m\n\u001b[1;32m      3\u001b[0m \u001b[43m    \u001b[49m\u001b[43mnum_input_units\u001b[49m\u001b[38;5;241;43m=\u001b[39;49m\u001b[38;5;241;43m12\u001b[39;49m\u001b[43m,\u001b[49m\n\u001b[1;32m      4\u001b[0m \u001b[43m    \u001b[49m\u001b[43mnum_sum_units\u001b[49m\u001b[38;5;241;43m=\u001b[39;49m\u001b[38;5;241;43m16\u001b[39;49m\u001b[43m,\u001b[49m\n\u001b[1;32m      5\u001b[0m \u001b[43m    \u001b[49m\u001b[43minput_factory\u001b[49m\u001b[38;5;241;43m=\u001b[39;49m\u001b[43mcategorical_layer_factory\u001b[49m\u001b[43m,\u001b[49m\n\u001b[1;32m      6\u001b[0m \u001b[43m    \u001b[49m\u001b[43msum_factory\u001b[49m\u001b[38;5;241;43m=\u001b[39;49m\u001b[43mdense_layer_factory\u001b[49m\u001b[43m,\u001b[49m\n\u001b[1;32m      7\u001b[0m \u001b[43m    \u001b[49m\u001b[43mprod_factory\u001b[49m\u001b[38;5;241;43m=\u001b[39;49m\u001b[43mhadamard_layer_factory\u001b[49m\u001b[43m,\u001b[49m\n\u001b[1;32m      8\u001b[0m \u001b[43m    \u001b[49m\u001b[43mmixing_factory\u001b[49m\u001b[38;5;241;43m=\u001b[39;49m\u001b[43mmixing_layer_factory\u001b[49m\n\u001b[1;32m      9\u001b[0m \u001b[43m)\u001b[49m\n",
-      "File \u001b[0;32m~/Documents/cirkit/cirkit/symbolic/circuit.py:302\u001b[0m, in \u001b[0;36mCircuit.from_region_graph\u001b[0;34m(cls, region_graph, input_factory, sum_factory, prod_factory, mixing_factory, num_channels, num_input_units, num_sum_units, num_classes)\u001b[0m\n\u001b[1;32m    300\u001b[0m \u001b[38;5;28;01mfor\u001b[39;00m rgn \u001b[38;5;129;01min\u001b[39;00m region_graph\u001b[38;5;241m.\u001b[39mnodes:\n\u001b[1;32m    301\u001b[0m     \u001b[38;5;28;01mif\u001b[39;00m \u001b[38;5;28misinstance\u001b[39m(rgn, RegionNode) \u001b[38;5;129;01mand\u001b[39;00m \u001b[38;5;129;01mnot\u001b[39;00m rgn\u001b[38;5;241m.\u001b[39minputs:  \u001b[38;5;66;03m# Input region node\u001b[39;00m\n\u001b[0;32m--> 302\u001b[0m         input_sl \u001b[38;5;241m=\u001b[39m \u001b[43minput_factory\u001b[49m\u001b[43m(\u001b[49m\u001b[43mrgn\u001b[49m\u001b[38;5;241;43m.\u001b[39;49m\u001b[43mscope\u001b[49m\u001b[43m,\u001b[49m\u001b[43m \u001b[49m\u001b[43mnum_input_units\u001b[49m\u001b[43m,\u001b[49m\u001b[43m \u001b[49m\u001b[43mnum_channels\u001b[49m\u001b[43m)\u001b[49m\n\u001b[1;32m    303\u001b[0m         num_output_units \u001b[38;5;241m=\u001b[39m num_sum_units \u001b[38;5;28;01mif\u001b[39;00m rgn\u001b[38;5;241m.\u001b[39moutputs \u001b[38;5;28;01melse\u001b[39;00m num_classes\n\u001b[1;32m    304\u001b[0m         sum_sl \u001b[38;5;241m=\u001b[39m sum_factory(rgn\u001b[38;5;241m.\u001b[39mscope, num_input_units, num_output_units)\n",
-      "Cell \u001b[0;32mIn[8], line 6\u001b[0m, in \u001b[0;36mcategorical_layer_factory\u001b[0;34m(scope, num_units, num_channels)\u001b[0m\n\u001b[1;32m      1\u001b[0m \u001b[38;5;28;01mdef\u001b[39;00m \u001b[38;5;21mcategorical_layer_factory\u001b[39m(\n\u001b[1;32m      2\u001b[0m     scope: Scope,\n\u001b[1;32m      3\u001b[0m     num_units: \u001b[38;5;28mint\u001b[39m,\n\u001b[1;32m      4\u001b[0m     num_channels: \u001b[38;5;28mint\u001b[39m\n\u001b[1;32m      5\u001b[0m ) \u001b[38;5;241m-\u001b[39m\u001b[38;5;241m>\u001b[39m CategoricalLayer:\n\u001b[0;32m----> 6\u001b[0m     \u001b[38;5;28;01mreturn\u001b[39;00m \u001b[43mCategoricalLayer\u001b[49m\u001b[43m(\u001b[49m\n\u001b[1;32m      7\u001b[0m \u001b[43m        \u001b[49m\u001b[43mscope\u001b[49m\u001b[43m,\u001b[49m\u001b[43m \u001b[49m\u001b[43mnum_units\u001b[49m\u001b[43m,\u001b[49m\u001b[43m \u001b[49m\u001b[43mnum_channels\u001b[49m\u001b[43m,\u001b[49m\u001b[43m \u001b[49m\u001b[43mnum_categories\u001b[49m\u001b[38;5;241;43m=\u001b[39;49m\u001b[38;5;241;43m256\u001b[39;49m\u001b[43m,\u001b[49m\n\u001b[1;32m      8\u001b[0m \u001b[43m        \u001b[49m\u001b[43mlogits_param\u001b[49m\u001b[38;5;241;43m=\u001b[39;49m\u001b[38;5;28;43;01mlambda\u001b[39;49;00m\u001b[43m \u001b[49m\u001b[43mp\u001b[49m\u001b[43m:\u001b[49m\u001b[43m \u001b[49m\u001b[43mLogSoftmaxParameter\u001b[49m\u001b[43m(\u001b[49m\u001b[43mp\u001b[49m\u001b[43m)\u001b[49m\n\u001b[1;32m      9\u001b[0m \u001b[43m    \u001b[49m\u001b[43m)\u001b[49m\n",
-      "File \u001b[0;32m~/Documents/cirkit/cirkit/symbolic/layers.py:86\u001b[0m, in \u001b[0;36mCategoricalLayer.__init__\u001b[0;34m(self, scope, num_output_units, num_channels, num_categories, logits, logits_param)\u001b[0m\n\u001b[1;32m     84\u001b[0m \u001b[38;5;28;01mif\u001b[39;00m logits \u001b[38;5;129;01mis\u001b[39;00m \u001b[38;5;28;01mNone\u001b[39;00m:\n\u001b[1;32m     85\u001b[0m     logits \u001b[38;5;241m=\u001b[39m TensorParameter(\u001b[38;5;28mlen\u001b[39m(scope), num_output_units, num_channels, num_categories)\n\u001b[0;32m---> 86\u001b[0m     logits \u001b[38;5;241m=\u001b[39m Parameter\u001b[38;5;241m.\u001b[39mfrom_leaf(logits) \u001b[38;5;28;01mif\u001b[39;00m logits_param \u001b[38;5;129;01mis\u001b[39;00m \u001b[38;5;28;01mNone\u001b[39;00m \u001b[38;5;28;01melse\u001b[39;00m \u001b[43mlogits_param\u001b[49m\u001b[43m(\u001b[49m\u001b[43mlogits\u001b[49m\u001b[43m)\u001b[49m\n\u001b[1;32m     87\u001b[0m \u001b[38;5;28;01melse\u001b[39;00m:\n\u001b[1;32m     88\u001b[0m     \u001b[38;5;28;01massert\u001b[39;00m logits\u001b[38;5;241m.\u001b[39mshape \u001b[38;5;241m==\u001b[39m (\u001b[38;5;28mlen\u001b[39m(scope), num_output_units, num_channels, num_categories)\n",
-      "Cell \u001b[0;32mIn[8], line 8\u001b[0m, in \u001b[0;36mcategorical_layer_factory.<locals>.<lambda>\u001b[0;34m(p)\u001b[0m\n\u001b[1;32m      1\u001b[0m \u001b[38;5;28;01mdef\u001b[39;00m \u001b[38;5;21mcategorical_layer_factory\u001b[39m(\n\u001b[1;32m      2\u001b[0m     scope: Scope,\n\u001b[1;32m      3\u001b[0m     num_units: \u001b[38;5;28mint\u001b[39m,\n\u001b[1;32m      4\u001b[0m     num_channels: \u001b[38;5;28mint\u001b[39m\n\u001b[1;32m      5\u001b[0m ) \u001b[38;5;241m-\u001b[39m\u001b[38;5;241m>\u001b[39m CategoricalLayer:\n\u001b[1;32m      6\u001b[0m     \u001b[38;5;28;01mreturn\u001b[39;00m CategoricalLayer(\n\u001b[1;32m      7\u001b[0m         scope, num_units, num_channels, num_categories\u001b[38;5;241m=\u001b[39m\u001b[38;5;241m256\u001b[39m,\n\u001b[0;32m----> 8\u001b[0m         logits_param\u001b[38;5;241m=\u001b[39m\u001b[38;5;28;01mlambda\u001b[39;00m p: \u001b[43mLogSoftmaxParameter\u001b[49m\u001b[43m(\u001b[49m\u001b[43mp\u001b[49m\u001b[43m)\u001b[49m\n\u001b[1;32m      9\u001b[0m     )\n",
-      "File \u001b[0;32m~/Documents/cirkit/cirkit/symbolic/parameters.py:124\u001b[0m, in \u001b[0;36mEntrywiseReduceOpParameter.__init__\u001b[0;34m(self, in_shape, axis)\u001b[0m\n\u001b[1;32m    122\u001b[0m \u001b[38;5;28;01mdef\u001b[39;00m \u001b[38;5;21m__init__\u001b[39m(\u001b[38;5;28mself\u001b[39m, in_shape: Tuple[\u001b[38;5;28mint\u001b[39m, \u001b[38;5;241m.\u001b[39m\u001b[38;5;241m.\u001b[39m\u001b[38;5;241m.\u001b[39m], \u001b[38;5;241m*\u001b[39m, axis: \u001b[38;5;28mint\u001b[39m \u001b[38;5;241m=\u001b[39m \u001b[38;5;241m-\u001b[39m\u001b[38;5;241m1\u001b[39m):\n\u001b[1;32m    123\u001b[0m     \u001b[38;5;28msuper\u001b[39m()\u001b[38;5;241m.\u001b[39m\u001b[38;5;21m__init__\u001b[39m(in_shape)\n\u001b[0;32m--> 124\u001b[0m     axis \u001b[38;5;241m=\u001b[39m axis \u001b[38;5;28;01mif\u001b[39;00m axis \u001b[38;5;241m>\u001b[39m\u001b[38;5;241m=\u001b[39m \u001b[38;5;241m0\u001b[39m \u001b[38;5;28;01melse\u001b[39;00m axis \u001b[38;5;241m+\u001b[39m \u001b[38;5;28;43mlen\u001b[39;49m\u001b[43m(\u001b[49m\u001b[43min_shape\u001b[49m\u001b[43m)\u001b[49m\n\u001b[1;32m    125\u001b[0m     \u001b[38;5;28;01massert\u001b[39;00m \u001b[38;5;241m0\u001b[39m \u001b[38;5;241m<\u001b[39m\u001b[38;5;241m=\u001b[39m axis \u001b[38;5;241m<\u001b[39m \u001b[38;5;28mlen\u001b[39m(in_shape)\n\u001b[1;32m    126\u001b[0m     \u001b[38;5;28mself\u001b[39m\u001b[38;5;241m.\u001b[39maxis \u001b[38;5;241m=\u001b[39m axis\n",
-      "\u001b[0;31mTypeError\u001b[0m: object of type 'TensorParameter' has no len()"
-     ]
-    }
-   ],
+   "outputs": [],
    "source": [
     "symbolic_circuit = Circuit.from_region_graph(\n",
     "    region_graph,\n",
@@ -285,10 +268,21 @@
   },
   {
    "cell_type": "code",
-   "execution_count": null,
+   "execution_count": 11,
    "id": "23570bfd-a64e-4e19-ba4c-30e489e9d08d",
    "metadata": {},
-   "outputs": [],
+   "outputs": [
+    {
+     "name": "stdout",
+     "output_type": "stream",
+     "text": [
+      "Smooth: True\n",
+      "Decomposable: True\n",
+      "Number of variables: 784\n",
+      "Number of channels per variable: 1\n"
+     ]
+    }
+   ],
    "source": [
     "print(f'Smooth: {symbolic_circuit.is_smooth}')\n",
     "print(f'Decomposable: {symbolic_circuit.is_decomposable}')\n",
@@ -314,7 +308,7 @@
   },
   {
    "cell_type": "code",
-   "execution_count": null,
+   "execution_count": 12,
    "id": "a9ea4a4a-649d-462f-bcfd-20a12bd8a052",
    "metadata": {},
    "outputs": [],
@@ -336,7 +330,7 @@
   },
   {
    "cell_type": "code",
-   "execution_count": null,
+   "execution_count": 13,
    "id": "af58c11e",
    "metadata": {},
    "outputs": [],
@@ -346,23 +340,20 @@
   },
   {
    "cell_type": "code",
-   "execution_count": null,
+   "execution_count": 14,
    "id": "c0a1892e-4a65-4759-bb3a-ccbe6f5e515c",
    "metadata": {},
-<<<<<<< HEAD
-   "outputs": [],
-=======
    "outputs": [
     {
      "name": "stdout",
      "output_type": "stream",
      "text": [
-      "CPU times: user 1min 35s, sys: 502 ms, total: 1min 35s\n",
-      "Wall time: 1.36 s\n"
+      "False\n",
+      "CPU times: user 704 ms, sys: 32.2 ms, total: 736 ms\n",
+      "Wall time: 738 ms\n"
      ]
     }
    ],
->>>>>>> 65d1ff2a
    "source": [
     "%%time\n",
     "ctx = PipelineContext(\n",
@@ -370,41 +361,14 @@
     "    fold=True,         # Fold the circuit, this is a backend-specific compilation flag\n",
     "    semiring='lse-sum' # Use the (R, +, *) semiring, where + is the log-sum-exp and * is the sum (i.e., evaluate the circuit in log-space).\n",
     ")\n",
-    "circuit = ctx.compile(symbolic_circuit)"
-   ]
-  },
-  {
-   "cell_type": "markdown",
-   "id": "bedc7205-3fb5-4c65-97f7-40d368b5a3fd",
-   "metadata": {},
-   "source": [
-    "Alternatively, one can use the Python _with_ statement to compile circuits inside of it."
-   ]
-  },
-  {
-   "cell_type": "code",
-   "execution_count": null,
-   "id": "ceae65a8-68e1-4981-88ee-5203b52979d6",
-   "metadata": {},
-<<<<<<< HEAD
-   "outputs": [],
-=======
-   "outputs": [
-    {
-     "name": "stdout",
-     "output_type": "stream",
-     "text": [
-      "CPU times: user 10.5 s, sys: 71.8 ms, total: 10.6 s\n",
-      "Wall time: 642 ms\n"
-     ]
-    }
-   ],
->>>>>>> 65d1ff2a
-   "source": [
-    "%%time\n",
-    "from cirkit.pipeline import compile\n",
-    "with PipelineContext(backend='torch', fold=True, semiring='lse-sum') as ctx:\n",
-    "    circuit = ctx.compile(symbolic_circuit)"
+    "circuit = ctx.compile(symbolic_circuit)\n",
+    "print(ctx._compiler.has_symbolic(circuit))\n",
+    "\n",
+    "# Alternatively, one can use the Python _with_ statement to compile circuits inside of it.\n",
+    "#\n",
+    "# from cirkit.pipeline import compile\n",
+    "# with PipelineContext(backend='torch', fold=True, semiring='lse-sum') as ctx:\n",
+    "#    circuit = compile(symbolic_circuit)"
    ]
   },
   {
@@ -417,12 +381,9 @@
   },
   {
    "cell_type": "code",
-   "execution_count": null,
+   "execution_count": 15,
    "id": "36f0d55e-05c3-42ac-a63c-326f8446f90d",
    "metadata": {},
-<<<<<<< HEAD
-   "outputs": [],
-=======
    "outputs": [
     {
      "name": "stdout",
@@ -432,7 +393,6 @@
      ]
     }
    ],
->>>>>>> 65d1ff2a
    "source": [
     "print(len(list(symbolic_circuit.layers)))"
    ]
@@ -447,112 +407,162 @@
   },
   {
    "cell_type": "code",
-   "execution_count": null,
+   "execution_count": 16,
    "id": "cc7965af-05d3-472f-84cb-7c3d80da52fc",
    "metadata": {},
-<<<<<<< HEAD
-   "outputs": [],
-=======
    "outputs": [
     {
      "name": "stdout",
      "output_type": "stream",
      "text": [
       "TorchCircuit(\n",
-      "  (_layers): ModuleList(\n",
-      "    (0): TorchCategoricalLayer(\n",
-      "      (logits): TorchLogSoftmaxParameter(\n",
-      "        (opd): TorchParameter()\n",
-      "      )\n",
-      "    )\n",
-      "    (1): TorchDenseLayer(\n",
-      "      (weight): TorchExpParameter(\n",
-      "        (opd): TorchParameter()\n",
-      "      )\n",
-      "    )\n",
-      "    (2): TorchHadamardLayer()\n",
-      "    (3): TorchDenseLayer(\n",
-      "      (weight): TorchExpParameter(\n",
-      "        (opd): TorchParameter()\n",
-      "      )\n",
-      "    )\n",
-      "    (4): TorchHadamardLayer()\n",
-      "    (5): TorchDenseLayer(\n",
-      "      (weight): TorchExpParameter(\n",
-      "        (opd): TorchParameter()\n",
-      "      )\n",
-      "    )\n",
-      "    (6): TorchMixingLayer(\n",
-      "      (weight): TorchExpParameter(\n",
-      "        (opd): TorchParameter()\n",
-      "      )\n",
-      "    )\n",
-      "    (7): TorchHadamardLayer()\n",
-      "    (8): TorchDenseLayer(\n",
-      "      (weight): TorchExpParameter(\n",
-      "        (opd): TorchParameter()\n",
-      "      )\n",
-      "    )\n",
-      "    (9): TorchHadamardLayer()\n",
-      "    (10): TorchDenseLayer(\n",
-      "      (weight): TorchExpParameter(\n",
-      "        (opd): TorchParameter()\n",
-      "      )\n",
-      "    )\n",
-      "    (11): TorchMixingLayer(\n",
-      "      (weight): TorchExpParameter(\n",
-      "        (opd): TorchParameter()\n",
-      "      )\n",
-      "    )\n",
-      "    (12): TorchHadamardLayer()\n",
-      "    (13): TorchDenseLayer(\n",
-      "      (weight): TorchExpParameter(\n",
-      "        (opd): TorchParameter()\n",
-      "      )\n",
-      "    )\n",
-      "    (14): TorchHadamardLayer()\n",
-      "    (15): TorchDenseLayer(\n",
-      "      (weight): TorchExpParameter(\n",
-      "        (opd): TorchParameter()\n",
-      "      )\n",
-      "    )\n",
-      "    (16): TorchMixingLayer(\n",
-      "      (weight): TorchExpParameter(\n",
-      "        (opd): TorchParameter()\n",
-      "      )\n",
-      "    )\n",
-      "    (17): TorchHadamardLayer()\n",
-      "    (18): TorchDenseLayer(\n",
-      "      (weight): TorchExpParameter(\n",
-      "        (opd): TorchParameter()\n",
-      "      )\n",
-      "    )\n",
-      "    (19): TorchHadamardLayer()\n",
-      "    (20): TorchDenseLayer(\n",
-      "      (weight): TorchExpParameter(\n",
-      "        (opd): TorchParameter()\n",
-      "      )\n",
-      "    )\n",
-      "    (21): TorchMixingLayer(\n",
-      "      (weight): TorchExpParameter(\n",
-      "        (opd): TorchParameter()\n",
-      "      )\n",
-      "    )\n",
-      "    (22): TorchHadamardLayer()\n",
-      "    (23): TorchDenseLayer(\n",
-      "      (weight): TorchExpParameter(\n",
-      "        (opd): TorchParameter()\n",
-      "      )\n",
-      "    )\n",
-      "    (24): TorchHadamardLayer()\n",
-      "    (25): TorchDenseLayer(\n",
-      "      (weight): TorchExpParameter(\n",
-      "        (opd): TorchParameter()\n",
-      "      )\n",
-      "    )\n",
-      "    (26): TorchMixingLayer(\n",
-      "      (weight): TorchExpParameter(\n",
-      "        (opd): TorchParameter()\n",
+      "  (_graph): TorchDiAcyclicGraph(\n",
+      "    (_nodes): ModuleList(\n",
+      "      (0): TorchCategoricalLayer(\n",
+      "        (logits): TorchParameter(\n",
+      "          (_nodes): ModuleList(\n",
+      "            (0): TorchTensorParameter()\n",
+      "            (1): TorchLogSoftmaxParameter()\n",
+      "          )\n",
+      "        )\n",
+      "      )\n",
+      "      (1): TorchDenseLayer(\n",
+      "        (weight): TorchParameter(\n",
+      "          (_nodes): ModuleList(\n",
+      "            (0): TorchTensorParameter()\n",
+      "            (1): TorchExpParameter()\n",
+      "          )\n",
+      "        )\n",
+      "      )\n",
+      "      (2): TorchHadamardLayer()\n",
+      "      (3): TorchDenseLayer(\n",
+      "        (weight): TorchParameter(\n",
+      "          (_nodes): ModuleList(\n",
+      "            (0): TorchTensorParameter()\n",
+      "            (1): TorchExpParameter()\n",
+      "          )\n",
+      "        )\n",
+      "      )\n",
+      "      (4): TorchHadamardLayer()\n",
+      "      (5): TorchDenseLayer(\n",
+      "        (weight): TorchParameter(\n",
+      "          (_nodes): ModuleList(\n",
+      "            (0): TorchTensorParameter()\n",
+      "            (1): TorchExpParameter()\n",
+      "          )\n",
+      "        )\n",
+      "      )\n",
+      "      (6): TorchMixingLayer(\n",
+      "        (weight): TorchParameter(\n",
+      "          (_nodes): ModuleList(\n",
+      "            (0): TorchTensorParameter()\n",
+      "            (1): TorchExpParameter()\n",
+      "          )\n",
+      "        )\n",
+      "      )\n",
+      "      (7): TorchHadamardLayer()\n",
+      "      (8): TorchDenseLayer(\n",
+      "        (weight): TorchParameter(\n",
+      "          (_nodes): ModuleList(\n",
+      "            (0): TorchTensorParameter()\n",
+      "            (1): TorchExpParameter()\n",
+      "          )\n",
+      "        )\n",
+      "      )\n",
+      "      (9): TorchHadamardLayer()\n",
+      "      (10): TorchDenseLayer(\n",
+      "        (weight): TorchParameter(\n",
+      "          (_nodes): ModuleList(\n",
+      "            (0): TorchTensorParameter()\n",
+      "            (1): TorchExpParameter()\n",
+      "          )\n",
+      "        )\n",
+      "      )\n",
+      "      (11): TorchMixingLayer(\n",
+      "        (weight): TorchParameter(\n",
+      "          (_nodes): ModuleList(\n",
+      "            (0): TorchTensorParameter()\n",
+      "            (1): TorchExpParameter()\n",
+      "          )\n",
+      "        )\n",
+      "      )\n",
+      "      (12): TorchHadamardLayer()\n",
+      "      (13): TorchDenseLayer(\n",
+      "        (weight): TorchParameter(\n",
+      "          (_nodes): ModuleList(\n",
+      "            (0): TorchTensorParameter()\n",
+      "            (1): TorchExpParameter()\n",
+      "          )\n",
+      "        )\n",
+      "      )\n",
+      "      (14): TorchHadamardLayer()\n",
+      "      (15): TorchDenseLayer(\n",
+      "        (weight): TorchParameter(\n",
+      "          (_nodes): ModuleList(\n",
+      "            (0): TorchTensorParameter()\n",
+      "            (1): TorchExpParameter()\n",
+      "          )\n",
+      "        )\n",
+      "      )\n",
+      "      (16): TorchMixingLayer(\n",
+      "        (weight): TorchParameter(\n",
+      "          (_nodes): ModuleList(\n",
+      "            (0): TorchTensorParameter()\n",
+      "            (1): TorchExpParameter()\n",
+      "          )\n",
+      "        )\n",
+      "      )\n",
+      "      (17): TorchHadamardLayer()\n",
+      "      (18): TorchDenseLayer(\n",
+      "        (weight): TorchParameter(\n",
+      "          (_nodes): ModuleList(\n",
+      "            (0): TorchTensorParameter()\n",
+      "            (1): TorchExpParameter()\n",
+      "          )\n",
+      "        )\n",
+      "      )\n",
+      "      (19): TorchHadamardLayer()\n",
+      "      (20): TorchDenseLayer(\n",
+      "        (weight): TorchParameter(\n",
+      "          (_nodes): ModuleList(\n",
+      "            (0): TorchTensorParameter()\n",
+      "            (1): TorchExpParameter()\n",
+      "          )\n",
+      "        )\n",
+      "      )\n",
+      "      (21): TorchMixingLayer(\n",
+      "        (weight): TorchParameter(\n",
+      "          (_nodes): ModuleList(\n",
+      "            (0): TorchTensorParameter()\n",
+      "            (1): TorchExpParameter()\n",
+      "          )\n",
+      "        )\n",
+      "      )\n",
+      "      (22): TorchHadamardLayer()\n",
+      "      (23): TorchDenseLayer(\n",
+      "        (weight): TorchParameter(\n",
+      "          (_nodes): ModuleList(\n",
+      "            (0): TorchTensorParameter()\n",
+      "            (1): TorchExpParameter()\n",
+      "          )\n",
+      "        )\n",
+      "      )\n",
+      "      (24): TorchHadamardLayer()\n",
+      "      (25): TorchDenseLayer(\n",
+      "        (weight): TorchParameter(\n",
+      "          (_nodes): ModuleList(\n",
+      "            (0): TorchTensorParameter()\n",
+      "            (1): TorchExpParameter()\n",
+      "          )\n",
+      "        )\n",
+      "      )\n",
+      "      (26): TorchMixingLayer(\n",
+      "        (weight): TorchParameter(\n",
+      "          (_nodes): ModuleList(\n",
+      "            (0): TorchTensorParameter()\n",
+      "            (1): TorchExpParameter()\n",
+      "          )\n",
+      "        )\n",
       "      )\n",
       "    )\n",
       "  )\n",
@@ -560,7 +570,6 @@
      ]
     }
    ],
->>>>>>> 65d1ff2a
    "source": [
     "print(circuit)"
    ]
@@ -583,7 +592,7 @@
   },
   {
    "cell_type": "code",
-   "execution_count": null,
+   "execution_count": 17,
    "id": "02854883",
    "metadata": {},
    "outputs": [],
@@ -613,10 +622,23 @@
   },
   {
    "cell_type": "code",
-   "execution_count": null,
+   "execution_count": 18,
    "id": "de1ae885-d02a-4c94-829e-dc491a8c4a8d",
    "metadata": {},
-   "outputs": [],
+   "outputs": [
+    {
+     "ename": "ValueError",
+     "evalue": "The given compiled circuit is not known in this pipeline",
+     "output_type": "error",
+     "traceback": [
+      "\u001b[0;31m---------------------------------------------------------------------------\u001b[0m",
+      "\u001b[0;31mValueError\u001b[0m                                Traceback (most recent call last)",
+      "Cell \u001b[0;32mIn[18], line 1\u001b[0m\n\u001b[0;32m----> 1\u001b[0m pf_circuit \u001b[38;5;241m=\u001b[39m \u001b[43mctx\u001b[49m\u001b[38;5;241;43m.\u001b[39;49m\u001b[43mintegrate\u001b[49m\u001b[43m(\u001b[49m\u001b[43mcircuit\u001b[49m\u001b[43m)\u001b[49m\n\u001b[1;32m      3\u001b[0m \u001b[38;5;66;03m# Alternatively, one can use the _with_ statement.\u001b[39;00m\n\u001b[1;32m      4\u001b[0m \u001b[38;5;66;03m#\u001b[39;00m\n\u001b[1;32m      5\u001b[0m \u001b[38;5;66;03m# from cirkit.pipeline import integrate\u001b[39;00m\n\u001b[0;32m   (...)\u001b[0m\n\u001b[1;32m     16\u001b[0m \n\u001b[1;32m     17\u001b[0m \u001b[38;5;66;03m# The type of the circuit obtained by integration of all variables is a 'constant' circuit, i.e., it does not take inputs.\u001b[39;00m\n\u001b[1;32m     18\u001b[0m \u001b[38;5;28mprint\u001b[39m(\u001b[38;5;28mtype\u001b[39m(pf_circuit))\n",
+      "File \u001b[0;32m~/Documents/cirkit/cirkit/pipeline.py:83\u001b[0m, in \u001b[0;36mPipelineContext.integrate\u001b[0;34m(self, cc, scope)\u001b[0m\n\u001b[1;32m     81\u001b[0m \u001b[38;5;28;01mdef\u001b[39;00m \u001b[38;5;21mintegrate\u001b[39m(\u001b[38;5;28mself\u001b[39m, cc: Any, scope: Optional[Iterable[\u001b[38;5;28mint\u001b[39m]] \u001b[38;5;241m=\u001b[39m \u001b[38;5;28;01mNone\u001b[39;00m) \u001b[38;5;241m-\u001b[39m\u001b[38;5;241m>\u001b[39m Any:\n\u001b[1;32m     82\u001b[0m     \u001b[38;5;28;01mif\u001b[39;00m \u001b[38;5;129;01mnot\u001b[39;00m \u001b[38;5;28mself\u001b[39m\u001b[38;5;241m.\u001b[39m_compiler\u001b[38;5;241m.\u001b[39mhas_symbolic(cc):\n\u001b[0;32m---> 83\u001b[0m         \u001b[38;5;28;01mraise\u001b[39;00m \u001b[38;5;167;01mValueError\u001b[39;00m(\u001b[38;5;124m\"\u001b[39m\u001b[38;5;124mThe given compiled circuit is not known in this pipeline\u001b[39m\u001b[38;5;124m\"\u001b[39m)\n\u001b[1;32m     84\u001b[0m     sc \u001b[38;5;241m=\u001b[39m \u001b[38;5;28mself\u001b[39m\u001b[38;5;241m.\u001b[39m_compiler\u001b[38;5;241m.\u001b[39mget_symbolic_circuit(cc)\n\u001b[1;32m     85\u001b[0m     int_sc \u001b[38;5;241m=\u001b[39m SF\u001b[38;5;241m.\u001b[39mintegrate(sc, scope\u001b[38;5;241m=\u001b[39mscope, registry\u001b[38;5;241m=\u001b[39m\u001b[38;5;28mself\u001b[39m\u001b[38;5;241m.\u001b[39m_op_registry)\n",
+      "\u001b[0;31mValueError\u001b[0m: The given compiled circuit is not known in this pipeline"
+     ]
+    }
+   ],
    "source": [
     "pf_circuit = ctx.integrate(circuit)\n",
     "\n",
@@ -648,13 +670,8 @@
   },
   {
    "cell_type": "code",
-<<<<<<< HEAD
    "execution_count": null,
-   "id": "1fb9ff3c-d0bf-41c1-9830-fb19405f2731",
-=======
-   "execution_count": 20,
    "id": "8eb6683d-f7c0-4b70-afd1-912a90861c9a",
->>>>>>> 65d1ff2a
    "metadata": {},
    "outputs": [],
    "source": [
@@ -665,35 +682,10 @@
   },
   {
    "cell_type": "code",
-<<<<<<< HEAD
    "execution_count": null,
-   "id": "8eb6683d-f7c0-4b70-afd1-912a90861c9a",
-   "metadata": {},
-   "outputs": [],
-=======
-   "execution_count": 21,
    "id": "2f28e9c0",
    "metadata": {},
-   "outputs": [
-    {
-     "name": "stdout",
-     "output_type": "stream",
-     "text": [
-      "Step 100: Average NLL: 2137.685\n",
-      "Step 200: Average NLL: 986.216\n",
-      "Step 300: Average NLL: 915.211\n",
-      "Step 400: Average NLL: 872.446\n",
-      "Step 500: Average NLL: 838.262\n",
-      "Step 600: Average NLL: 827.502\n",
-      "Step 700: Average NLL: 818.291\n",
-      "Step 800: Average NLL: 806.997\n",
-      "Step 900: Average NLL: 809.525\n",
-      "Step 1000: Average NLL: 800.505\n",
-      "Step 1100: Average NLL: 802.110\n"
-     ]
-    }
-   ],
->>>>>>> 65d1ff2a
+   "outputs": [],
    "source": [
     "num_epochs = 5\n",
     "step_idx = 0\n",
@@ -725,19 +717,10 @@
   },
   {
    "cell_type": "code",
-   "execution_count": 22,
+   "execution_count": null,
    "id": "4e66bd8b",
    "metadata": {},
-   "outputs": [
-    {
-     "name": "stdout",
-     "output_type": "stream",
-     "text": [
-      "Average test LL: -796.694\n",
-      "Bits per dimension: 1.4660543873910008\n"
-     ]
-    }
-   ],
+   "outputs": [],
    "source": [
     "circuit.eval()\n",
     "pf_circuit.eval()\n",
@@ -781,7 +764,7 @@
    "name": "python",
    "nbconvert_exporter": "python",
    "pygments_lexer": "ipython3",
-   "version": "3.10.12"
+   "version": "3.8.19"
   }
  },
  "nbformat": 4,
