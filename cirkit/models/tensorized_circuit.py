--- conflicted
+++ resolved
@@ -205,7 +205,6 @@
                     partition_indices.extend(
                         [num_folds[-1]] * (max_num_input_partitions - num_input_partitions)
                     )
-<<<<<<< HEAD
                 input_partition_indices.append(partition_indices)
                 region_id_fold[region.get_id()] = (i, len(self.inner_layers) + 1)
             num_folds.append(len(non_unary_regions))
@@ -216,26 +215,6 @@
                 (should_pad, [len(self.inner_layers)], torch.tensor(input_partition_indices))
             )
             self.inner_layers.append(mixing_layer)
-=======
-                    padded_idx.append(this_idx)
-                    if max_components > num_components:
-                        if params_mask is None:
-                            params_mask = torch.ones(num_outputs, len(multi_sums), max_components)
-                        params_mask[:, reg_idx, num_components:] = 0.0
-                mixing_layer = MixingLayer(
-                    multi_sums, num_outputs, max_components, mask=params_mask
-                )
-                for reg_idx, region in enumerate(multi_sums):
-                    region_id_fold[region.get_id()] = (reg_idx, mixing_layer)
-                self.bookkeeping.append((inner_layers[-1], torch.tensor(padded_idx).T))
-                inner_layers.append(mixing_layer)
-
-        # TODO: can we annotate a list here?
-        # TODO: actually we should not mix all the input/mix/ein different types in one list
-        self.inner_layers: List[Layer] = nn.ModuleList(inner_layers)  # type: ignore[assignment]
-        self.exp_reparam = False
-        self.mixing_softmax = False
->>>>>>> 350c75b2
 
     # TODO: find a better way to do this. should be in Module? (what about multi device?)
     # TODO: maybe we should stick to some device agnostic impl rules
@@ -311,9 +290,7 @@
         Returns:
             Tensor: Return value.
         """
-<<<<<<< HEAD
         in_outputs = self.input_layer(x)
-        in_outputs = in_outputs.permute(2, 0, 1)
         layer_outputs: List[Tensor] = [in_outputs]
 
         for layer, (should_pad, in_layer_ids, fold_idx) in zip(self.inner_layers, self.bookkeeping):
@@ -329,48 +306,13 @@
                 else:
                     pad_value = -np.inf
                 inputs = F.pad(inputs, [0, 0, 0, 0, 1, 0], value=pad_value)
-            # inputs: (fold, arity, batch_size, units)
+            # inputs: (fold, arity, units, batch_size)
             inputs = inputs[fold_idx]
-            # outputs: (fold, batch_size, units)
+            # outputs: (fold, units, batch_size)
             outputs = layer(inputs)
             layer_outputs.append(outputs)
 
-        return layer_outputs[-1][0]
-=======
-        # TODO: can we have just a dictionary with integer keys instead?
-        #  It would be much simpler and clean
-        outputs: Dict[Layer, Tensor] = {self.input_layer: self.input_layer(x)}
-
-        # TODO: use zip instead
-        # TODO: Generalize if statements here, they should be layer agnostic
-        for idx, inner_layer in enumerate(self.inner_layers):
-            if isinstance(inner_layer, SumProductLayer):  # type: ignore[misc]
-                left_addr, right_addr = self.bookkeeping[idx]
-                assert isinstance(left_addr, tuple) and isinstance(right_addr, tuple)
-                # TODO: we should use dim=2, check all code
-                # TODO: duplicate code
-                log_left_prob = torch.cat([outputs[layer] for layer in left_addr[0]], dim=0)
-                log_left_prob = log_left_prob[left_addr[1]]
-                log_right_prob = torch.cat([outputs[layer] for layer in right_addr[0]], dim=0)
-                log_right_prob = log_right_prob[right_addr[1]]
-                out = inner_layer(log_left_prob, log_right_prob)
-            elif isinstance(inner_layer, MixingLayer):
-                _, padded_idx = self.bookkeeping[idx]
-                assert isinstance(padded_idx, Tensor)  # type: ignore[misc]
-                # TODO: a better way to pad?
-                # TODO: padding here breaks bookkeeping by changing the tensors shape.
-                #  We need to find another way to implement it.
-                # outputs[self.inner_layers[idx - 1]] = F.pad(
-                #     outputs[self.inner_layers[idx - 1]], [0, 1], "constant", float("-inf")
-                # )
-                log_input_prob = outputs[self.inner_layers[idx - 1]][padded_idx]
-                out = inner_layer(log_input_prob)
-            else:
-                assert False
-            outputs[inner_layer] = out
-
-        return outputs[self.inner_layers[-1]][0].T  # return shape (B, K)
->>>>>>> 350c75b2
+        return layer_outputs[-1][0].T
 
     # TODO: and what's the meaning of this?
     # def backtrack(self, num_samples=1, class_idx=0, x=None, mode='sampling', **kwargs):
