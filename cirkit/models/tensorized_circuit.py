from collections import defaultdict
from typing import Any, Callable, Dict, List, Optional, Tuple, Type, Union

import numpy as np
import torch
import torch.nn.functional as F
from torch import Tensor, nn

from cirkit.layers.input import InputLayer
from cirkit.layers.input.exp_family import ExpFamilyLayer
from cirkit.layers.input.integral import IntegralInputLayer
from cirkit.layers.layer import Layer
from cirkit.layers.mixing import MixingLayer
from cirkit.layers.scope import ScopeLayer
from cirkit.layers.sum_product import SumProductLayer
from cirkit.region_graph import PartitionNode, RegionGraph, RegionNode
from cirkit.utils.reparams import reparam_id
from cirkit.utils.scope import one_hot_variables

# TODO: rework docstrings


class TensorizedPC(nn.Module):
    """Tensorized and folded PC implementation."""

<<<<<<< HEAD
    def __init__(  # type: ignore[misc]
        self,
        graph: RegionGraph,
=======
    @classmethod
    # pylint: disable-next=too-many-locals
    def from_region_graph(  # type: ignore[misc]
        cls,
        rg: RegionGraph,
>>>>>>> e5f5338a
        layer_cls: Type[SumProductLayer],
        efamily_cls: Type[ExpFamilyLayer],
        *,
        layer_kwargs: Optional[Dict[str, Any]] = None,
        efamily_kwargs: Optional[Dict[str, Any]] = None,
        reparam: Callable[[Tensor], Tensor] = reparam_id,
        num_inner_units: int = 2,
        num_input_units: int = 2,
        num_channels: int = 1,
        num_classes: int = 1,
    ) -> "TensorizedPC":
        """Construct a folded TensorizedPC given a region graph, layers and hyper-parameters.

        Args:
<<<<<<< HEAD
            graph (RegionGraph): The region graph.
=======
            rg (RegionGraph): The region rg.
>>>>>>> e5f5338a
            layer_cls (Type[SumProductLayer]): The inner layer class.
            efamily_cls (Type[ExpFamilyLayer]): The exponential family class.
            layer_kwargs (Dict[str, Any]): The parameters for the inner layer class.
            efamily_kwargs (Dict[str, Any]): The parameters for the exponential family class.
            reparam (Callable[[Tensor], Tensor]): The reparametrization function.
            num_inner_units (int): The number of units for each layer.
            num_input_units (int): The number of input units in the input layer.
            num_channels (int): The number of channels (e.g., 3 for RGB pixel). Defaults to 1.
            num_classes (int): The number of classes of the PC. Defaults to 1.

        Returns:
            TensorizedPC: A tensorized circuit.
        """
        assert num_inner_units > 0, "The number of output units per layer should be positive"
        assert (
            num_input_units > 0
        ), "The number of input untis in the input layer should be positive"
        assert num_classes > 0, "The number of classes should be positive"
<<<<<<< HEAD
        super().__init__()

        if layer_kwargs is None:  # type: ignore[misc]
            layer_kwargs = {}
        if efamily_kwargs is None:  # type: ignore[misc]
            efamily_kwargs = {}

        # TODO: check graph. but do we need it?
        self.graph = graph
        self.num_vars = graph.num_variables

=======
>>>>>>> e5f5338a
        assert (
            len(list(rg.output_nodes)) == 1
        ), "Currently only circuits with single root region node are supported."

        # TODO: return a list instead?
        num_variables = rg.num_variables
        output_node = list(rg.output_nodes)[0]
        assert output_node.scope == set(
<<<<<<< HEAD
            range(self.num_vars)
        ), "The region graph should have been defined on the same number of variables"
=======
            range(num_variables)
        ), "The region rg should have been defined on the same number of variables"

        if layer_kwargs is None:  # type: ignore[misc]
            layer_kwargs = {}
        if efamily_kwargs is None:  # type: ignore[misc]
            efamily_kwargs = {}
>>>>>>> e5f5338a

        # Algorithm 1 in the paper -- organize the PC in layers  NOT BOTTOM UP !!!
        rg_layers = rg.topological_layers(bottom_up=False)

        # Initialize input layer
        input_layer = efamily_cls(
            rg_layers[0][1],
            num_channels,
            num_input_units,
            **efamily_kwargs,  # type: ignore[misc]
        )

        # Initialize scope layer
        scope_layer = ScopeLayer(rg_layers[0][1])

        # Build layers: this will populate the book-keeping data structure above
        bookkeeping, inner_layers = TensorizedPC._build_layers(
            rg_layers,
            layer_cls,
            layer_kwargs,  # type: ignore[misc]
            reparam,
            num_inner_units,
            num_input_units,
            num_classes=num_classes,
        )

        return cls(input_layer, scope_layer, bookkeeping, inner_layers)

    def __init__(  # pylint: disable=too-many-arguments
        self,
        input_layer: InputLayer,
        scope_layer: ScopeLayer,
        bookkeeping: List[Tuple[bool, List[int], Tensor]],
        inner_layers: Union[List[Layer], nn.ModuleList],
        integral_input_layer: Optional[IntegralInputLayer] = None,
    ) -> None:
        """Initialize a tensorized circuit.

        Args:
            input_layer: The input layer.
            scope_layer: The scope layer, which maps the output of the input layer to the input
             of the circuit based on the specified region nodes.
            bookkeeping: The bookkeeping data structure.
             For each layer keep track of the following information
             (i) Whether the input tensor needs to be padded.
             This is necessary if we want to fold layers with different number of inputs.
             (ii) The list of layers whose output tensors needs to be concatenated.
             This is necessary because the inputs of a layer might come from different layers.
             (iii) The tensorized indices of shape (fold count, arity): (F, H),
             where arity is the number of inputs of the layer. When folding
             layers with different arity (e.g., the mixing layer) a padding will be
             added *and* the last dimension will correspond to the maximum arity.
            inner_layers: A list or module list consisting of layers.
            integral_input_layer: The integral input layer, it can be None and will be lazily built.
        """
        super().__init__()
        self.input_layer = input_layer
        self.scope_layer = scope_layer
        self.bookkeeping = bookkeeping
        if isinstance(inner_layers, list):
            inner_layers = nn.ModuleList(inner_layers)
        # TODO: can we annotate a list here?
        self.inner_layers: List[Layer] = inner_layers  # type: ignore[assignment]
        self.integral_input_layer = integral_input_layer

    @staticmethod
    # pylint: disable-next=too-many-arguments,too-complex,too-many-locals,too-many-statements
    def _build_layers(  # type: ignore[misc]
        rg_layers: List[Tuple[List[PartitionNode], List[RegionNode]]],
        layer_cls: Type[SumProductLayer],
        layer_kwargs: Dict[str, Any],
        reparam: Callable[[Tensor], Tensor],
        num_inner_units: int,
        num_input_units: int,
        num_classes: int = 1,
    ) -> Tuple[List[Tuple[bool, List[int], Tensor]], List[Layer]]:
        """Build the layers of the network.

        Args:
            rg_layers: The region graph layers.
            layer_cls (Type[SumProductNetwork]): The layer class.
            layer_kwargs (Dict[str, Any]): The layer arguments.
            reparam (Callable[[Tensor], Tensor]): The reparametrization function.
            num_inner_units (int): The number of units per inner layer.
            num_input_units (int): The number of units of the input layer.
            num_classes (int): The number of outputs of the network.
        """
        inner_layers: List[Layer] = []
        bookkeeping: List[Tuple[bool, List[int], Tensor]] = []

        # A dictionary mapping each region node ID to
        #   (i) its index in the corresponding fold, and
        #   (ii) the id of the layer that computes such fold
        #        (0 for the input layer and > 0 for inner layers)
        region_id_fold: Dict[int, Tuple[int, int]] = {}
        for i, region in enumerate(rg_layers[0][1]):
            region_id_fold[region.get_id()] = (i, 0)

        # A list mapping layer ids to the number of folds in the output tensor
        num_folds = [len(rg_layers[0][1])]

        # Build inner layers
        for rg_layer_idx, (lpartitions, lregions) in enumerate(rg_layers[1:], start=1):
            # Gather the input regions of each partition
            input_regions = [sorted(p.inputs) for p in lpartitions]
            num_input_regions = list(len(ins) for ins in input_regions)
            max_num_input_regions = max(num_input_regions)

            # Retrieve which folds need to be concatenated
            input_regions_ids = [list(r.get_id() for r in ins) for ins in input_regions]
            input_layers_ids = [
                list(region_id_fold[i][1] for i in ids) for ids in input_regions_ids
            ]
            unique_layer_ids = list(set(i for ids in input_layers_ids for i in ids))
            cumulative_idx: List[int] = np.cumsum(  # type: ignore[misc]
                [0] + [num_folds[i] for i in unique_layer_ids]
            ).tolist()
            base_layer_idx = dict(zip(unique_layer_ids, cumulative_idx))

            # Build indices
            should_pad = False
            input_region_indices = []  # (F, H)
            for regions in input_regions:
                region_indices = []
                for r in regions:
                    fold_idx, layer_id = region_id_fold[r.get_id()]
                    region_indices.append(base_layer_idx[layer_id] + fold_idx)
                if len(regions) < max_num_input_regions:
                    should_pad = True
                    region_indices.extend(
                        [cumulative_idx[-1]] * (max_num_input_regions - len(regions))
                    )
                input_region_indices.append(region_indices)
            book_entry = (should_pad, unique_layer_ids, torch.tensor(input_region_indices))
            bookkeeping.append(book_entry)

            # Update dictionaries and number of folds
            region_mixing_indices: Dict[int, List[int]] = defaultdict(list)
            for i, p in enumerate(lpartitions):
                # Each partition must belong to exactly one region
                assert len(p.outputs) == 1
                out_region = p.outputs[0]
                if len(out_region.inputs) == 1:
                    region_id_fold[out_region.get_id()] = (i, len(inner_layers) + 1)
                else:
                    region_mixing_indices[out_region.get_id()].append(i)
            num_folds.append(len(lpartitions))

            # Build the actual layer
            num_outputs = num_inner_units if rg_layer_idx < len(rg_layers) - 1 else num_classes
            num_inputs = num_input_units if rg_layer_idx == 1 else num_inner_units
            layer = layer_cls(
                lpartitions,
                num_inputs,
                num_outputs,
                reparam=reparam,
                **layer_kwargs,  # type: ignore[misc]
            )
            inner_layers.append(layer)

            # Fold mixing layers, if any
            if not (non_unary_regions := [r for r in lregions if len(r.inputs) > 1]):
                continue
            max_num_input_partitions = max(len(r.inputs) for r in non_unary_regions)

            # Same as above, construct indices and update dictionaries
            should_pad = False
            input_partition_indices = []  # (F, H)
            for i, region in enumerate(non_unary_regions):
                num_input_partitions = len(region.inputs)
                partition_indices = region_mixing_indices[region.get_id()]
                if max_num_input_partitions > num_input_partitions:
                    should_pad = True
                    partition_indices.extend(
                        [num_folds[-1]] * (max_num_input_partitions - num_input_partitions)
                    )
                input_partition_indices.append(partition_indices)
                region_id_fold[region.get_id()] = (i, len(inner_layers) + 1)
            num_folds.append(len(non_unary_regions))

            # Build the actual mixing layer
            mixing_layer = MixingLayer(
                non_unary_regions, num_outputs, max_num_input_partitions, reparam=reparam
            )
            bookkeeping.append(
                (should_pad, [len(inner_layers)], torch.tensor(input_partition_indices))
            )
            inner_layers.append(mixing_layer)

        return bookkeeping, inner_layers

    @property
    def num_variables(self) -> int:
        """Return the number of variables the circuit is defined on.

        Returns:
            int: The number of variables.
        """
        return self.input_layer.num_vars

    def __call__(self, x: Optional[Tensor] = None) -> Tensor:
        """Invoke the forward.

        Args:
            x (Tensor): The input.

        Returns:
            Tensor: The output.
        """
        # TODO: why do we need this?
        return super().__call__(x)  # type: ignore[no-any-return,misc]

    def _eval_layers(self, x: Tensor) -> Tensor:
        """Eval the layers of the circuit.

        Args:
            x: The folded inputs to be passed to the sequence of layers having shape
             (num_folds, num_units, batch_size).

        Returns:
            Tensor: The output of the circuit.
        """
        layer_outputs: List[Tensor] = [x]

        for layer, (should_pad, in_layer_ids, fold_idx) in zip(self.inner_layers, self.bookkeeping):
            if len(in_layer_ids) == 1:
                # (F, K, B)
                (in_layer_id,) = in_layer_ids
                inputs = layer_outputs[in_layer_id]
            else:
                # (F_1 + ... + F_n, K, B)
                inputs = torch.cat([layer_outputs[i] for i in in_layer_ids], dim=0)
            if should_pad:
                # TODO: The padding value depends on the computation space.
                #  It should be the absorbing element (or annihilating element) of a group.
                #  For now computations are in log-space, thus -infinity is our pad value.
                inputs = F.pad(inputs, [0, 0, 0, 0, 0, 1], value=-float("inf"))
            inputs = inputs[fold_idx]  # inputs: (F, H, K, B)
            outputs = layer(inputs)  # outputs: (F, K, B)
            layer_outputs.append(outputs)

        return layer_outputs[-1][0].T  # (B, K)

    def forward(self, x: Optional[Tensor] = None) -> Tensor:
        """Evaluate the circuit in a feed forward way.

        Args:
            x (Tensor): The input having shape (batch_size, num_vars, num_channels).
             It can be None if the input layer does not need an input.

        Returns:
            Tensor: The output of the circuit.
        """
        # TODO: a better way to handle circuits obtained from integrate()
        #  not requiring an input as they encode a constant?
        in_outputs = self.scope_layer(self.input_layer(x))  # type: ignore[arg-type]
        return self._eval_layers(in_outputs)

    def integrate(self, x: Tensor, in_vars: Union[List[int], List[List[int]]]) -> torch.Tensor:
        """Evaluate an integral of the circuit over some variables.

        Args:
            x: The input having shape (batch_size, num_vars, num_channels).
            in_vars: A list of variables to integrate, or a batch of variables to integrate.

        Returns:
            Tensor: The evaluation of an integral of the circuit.
        """
        if self.integral_input_layer is None:
            # Initialize the integral input layer
            self.integral_input_layer = IntegralInputLayer(self.input_layer)

        # TODO: cache the construction of the integration mask here.
        #  Perhaps we can hash in_vars and construct a cache for them in this class.
        in_mask = one_hot_variables(self.num_variables, in_vars)
        in_outputs = self.scope_layer(self.integral_input_layer(x, in_mask))
        return self._eval_layers(in_outputs)

    # TODO: and what's the meaning of this?
    # def backtrack(self, num_samples=1, class_idx=0, x=None, mode='sampling', **kwargs):
    # TODO: there's actually nothing to doc
    # pylint: disable-next=missing-param-doc
    def backtrack(self, *_: Any, **__: Any) -> None:  # type: ignore[misc]
        """Raise an error.

        Raises:
            NotImplementedError: Not implemented.
        """
        raise NotImplementedError

    # pylint: disable-next=missing-param-doc
    def sample(  # type: ignore[misc]
        self, num_samples: int = 1, class_idx: int = 0, x: Optional[Tensor] = None, **_: Any
    ) -> None:
        """Cause an error anyway.

        Args:
            num_samples (int, optional): I don't know/care now. Defaults to 1.
            class_idx (int, optional): I don't know/care now. Defaults to 0.
            x (Optional[Tensor], optional): I don't know/care now. Defaults to None.
        """
        self.backtrack(num_samples=num_samples, class_idx=class_idx, x=x, mode="sample")

    # pylint: disable-next=missing-param-doc
    def mpe(  # type: ignore[misc]
        self, num_samples: int = 1, class_idx: int = 0, x: Optional[Tensor] = None, **_: Any
    ) -> None:
        """Cause an error anyway.

        Args:
            num_samples (int, optional):  I don't know/care now. Defaults to 1.
            class_idx (int, optional):  I don't know/care now. Defaults to 0.
            x (Optional[Tensor], optional):  I don't know/care now. Defaults to None.
        """
        self.backtrack(num_samples=num_samples, class_idx=class_idx, x=x, mode="argmax")<|MERGE_RESOLUTION|>--- conflicted
+++ resolved
@@ -23,17 +23,11 @@
 class TensorizedPC(nn.Module):
     """Tensorized and folded PC implementation."""
 
-<<<<<<< HEAD
-    def __init__(  # type: ignore[misc]
-        self,
-        graph: RegionGraph,
-=======
     @classmethod
     # pylint: disable-next=too-many-locals
     def from_region_graph(  # type: ignore[misc]
         cls,
         rg: RegionGraph,
->>>>>>> e5f5338a
         layer_cls: Type[SumProductLayer],
         efamily_cls: Type[ExpFamilyLayer],
         *,
@@ -48,11 +42,7 @@
         """Construct a folded TensorizedPC given a region graph, layers and hyper-parameters.
 
         Args:
-<<<<<<< HEAD
-            graph (RegionGraph): The region graph.
-=======
             rg (RegionGraph): The region rg.
->>>>>>> e5f5338a
             layer_cls (Type[SumProductLayer]): The inner layer class.
             efamily_cls (Type[ExpFamilyLayer]): The exponential family class.
             layer_kwargs (Dict[str, Any]): The parameters for the inner layer class.
@@ -71,40 +61,21 @@
             num_input_units > 0
         ), "The number of input untis in the input layer should be positive"
         assert num_classes > 0, "The number of classes should be positive"
-<<<<<<< HEAD
-        super().__init__()
+        assert (
+            len(list(rg.output_nodes)) == 1
+        ), "Currently only circuits with single root region node are supported."
+
+        # TODO: return a list instead?
+        num_variables = rg.num_variables
+        output_node = list(rg.output_nodes)[0]
+        assert output_node.scope == set(
+            range(num_variables)
+        ), "The region rg should have been defined on the same number of variables"
 
         if layer_kwargs is None:  # type: ignore[misc]
             layer_kwargs = {}
         if efamily_kwargs is None:  # type: ignore[misc]
             efamily_kwargs = {}
-
-        # TODO: check graph. but do we need it?
-        self.graph = graph
-        self.num_vars = graph.num_variables
-
-=======
->>>>>>> e5f5338a
-        assert (
-            len(list(rg.output_nodes)) == 1
-        ), "Currently only circuits with single root region node are supported."
-
-        # TODO: return a list instead?
-        num_variables = rg.num_variables
-        output_node = list(rg.output_nodes)[0]
-        assert output_node.scope == set(
-<<<<<<< HEAD
-            range(self.num_vars)
-        ), "The region graph should have been defined on the same number of variables"
-=======
-            range(num_variables)
-        ), "The region rg should have been defined on the same number of variables"
-
-        if layer_kwargs is None:  # type: ignore[misc]
-            layer_kwargs = {}
-        if efamily_kwargs is None:  # type: ignore[misc]
-            efamily_kwargs = {}
->>>>>>> e5f5338a
 
         # Algorithm 1 in the paper -- organize the PC in layers  NOT BOTTOM UP !!!
         rg_layers = rg.topological_layers(bottom_up=False)
