--- conflicted
+++ resolved
@@ -490,15 +490,9 @@
 
     def build_circuit(
         self,
-<<<<<<< HEAD
-        literal_input_factory: InputLayerFactory | None = None,
-        negated_literal_input_factory: InputLayerFactory | None = None,
-        weight_factory: ParameterFactory | None = None,
-=======
         input_layer: str = "categorical",
         input_layer_activation: str = "none",
         sum_weight_activation: str = "none",
->>>>>>> 628950af
         enforce_smoothness: bool = True,
         num_units: int = 1,
     ) -> Circuit:
