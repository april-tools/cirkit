--- conflicted
+++ resolved
@@ -5,8 +5,7 @@
 from torch import Tensor
 
 from cirkit.symbolic.circuit import Circuit
-<<<<<<< HEAD
-from cirkit.symbolic.parameters import mixing_weight_factory
+from cirkit.symbolic.parameters import ParameterFactory, mixing_weight_factory
 from cirkit.templates.region_graph import (
     ChowLiuTree,
     PoonDomingos,
@@ -14,10 +13,6 @@
     QuadTree,
     RandomBinaryTree,
 )
-=======
-from cirkit.symbolic.parameters import ParameterFactory, mixing_weight_factory
-from cirkit.templates.region_graph import PoonDomingos, QuadGraph, QuadTree, RandomBinaryTree
->>>>>>> 74f95858
 from cirkit.templates.utils import (
     Parameterization,
     name_to_input_layer_factory,
