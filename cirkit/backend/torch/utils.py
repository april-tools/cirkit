--- conflicted
+++ resolved
@@ -1,10 +1,6 @@
 import itertools
 from collections.abc import Sequence
-<<<<<<< HEAD
-from typing import Any, Callable
-=======
-from typing import Any, Callable, Mapping, Protocol, cast
->>>>>>> 628950af
+from typing import Any, Callable, Mapping, Protocol, cast, Callable
 
 import torch
 from torch import Tensor, autograd, nn
