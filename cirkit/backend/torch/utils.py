import itertools
from collections.abc import Sequence
from typing import Any, Callable, Mapping, Protocol, cast

import torch
from torch import Tensor, autograd, nn


class SafeLog(autograd.Function):
    @staticmethod
    def forward(x: Tensor) -> Tensor:
        return torch.log(x)

    @staticmethod
    def setup_context(ctx: Any, inputs: tuple[Tensor, ...], output: Tensor) -> None:
        (x,) = inputs
        ctx.save_for_backward(x)

    @staticmethod
    def backward(ctx: Any, grad_output: Tensor) -> Tensor:
        (x,) = ctx.saved_tensors
        return torch.nan_to_num(grad_output / x)


safelog = SafeLog.apply


class ComplexSafeLog(autograd.Function):
    @staticmethod
    def forward(x: Tensor) -> Tensor:
        return torch.log(x)

    @staticmethod
    def setup_context(ctx: Any, inputs: tuple[Tensor, ...], output: Tensor) -> None:
        (x,) = inputs
        ctx.save_for_backward(x)

    @staticmethod
    def backward(ctx: Any, grad_output: Tensor) -> Tensor:
        (x,) = ctx.saved_tensors
        return torch.nan_to_num(grad_output / x.conj())


csafelog = ComplexSafeLog.apply


def flatten_dims(x: Tensor, /, *, dims: Sequence[int]) -> Tensor:
    """Flatten the given dims in the input.

    If the dims are not continuous, they will be permuted and flattened to the position of the \
    first element in dims.

    Intended to be used as a helper for some torch functions that can only work on one dim.

    Args:
        x (Tensor): The tensor to be flattened.
        dims (Sequence[int]): The dimensions to flatten along, expected to be sorted.

    Returns:
        Tensor: The flattened tensor.
    """
    if not dims:  # When dims[0] does not work.
        return x

    start_dim, end_dim = dims[0], dims[0] + len(dims)
    # Note that for flatten, end_dim is inclusive.
    return x.movedim(tuple(dims), tuple(range(start_dim, end_dim))).flatten(start_dim, end_dim - 1)


def unflatten_dims(x: Tensor, /, *, dims: Sequence[int], shape: Sequence[int]) -> Tensor:
    """Unflatten the first dim in dims in the input to get a given shape.

    This is the inverse transformation of flatten_dims, provided a correspondimg shape.

    Args:
        x (Tensor): The tensor to be unflattened.
        dims (Sequence[int]): The dimensions to unflatten to, should be the same as flatten_dims.
        shape (Sequence[int]): The shape to unflatten to, can be either the shape for dims, or the \
            whole shape for the output. If the latter, the shape will not be checked for \
            consistency outside dims.

    Returns:
        Tensor: The unflattened tensor.
    """
    if not dims:  # When dims[0] does not work.
        return x

    # We require dims to be sorted so that there's no ambiguation in how shape is interpreted,
    # unless the shape itself never causes ambiguation.
    assert all(s == 1 for s in shape) or all(
        l < r for l, r in itertools.pairwise(dims)
    ), "dims must be sorted for unflatten_dims."

    if len(shape) == x.ndim - 1 + len(dims):  # The shape is for whole output.
        shape = [shape[d] for d in dims]
    # The shape is now for dims.

    start_dim, end_dim = dims[0], dims[0] + len(dims)
    # TODO: x.unflatten is not typed, must use torch.unflatten for now.
    return torch.unflatten(x, dim=start_dim, sizes=shape).movedim(
        tuple(range(start_dim, end_dim)), tuple(dims)
    )


class GateFunction(Protocol):
    def __call__(
        self, shape: tuple[int, ...], *args: list[Any], **kwargs: Mapping[str, Any]
    ) -> Tensor:
        """
        The interface that a gate function must implement.
        It takes a shape as input, which is the shape of the expected
        output from the function.

        Args:
            shape (tuple[int, ...]): The shape expected as input.
            *args (list[Any]): The positional arguments for the function.
            **kwargs (Mapping[str, Any]): The keyword arguments for the function.

        Returns:
            Tensor: The tensor of shape `shape` that will be used as parameter.
        """
        ...


class CachedGateFunctionEval(object):
<<<<<<< HEAD
    """A cached gate function is a gate function that must be memoized.
    Upon invocation, it will always compute the same result.
    """

    def __init__(self, name: str, gate_function: GateFunction):
        """
        Initizlize the gate function.

        Args:
            name (str): The name of the gate function.
            gate_function (GateFunction): The callable gate function.
        """
=======
    def __init__(self, function_id: str, gate_function: GateFunction):
>>>>>>> 85f808b8
        super().__init__()
        self._name = __name__
        self._gate_function = gate_function
        self._cached_output: Tensor | None = None

    @property
    def name(self) -> str:
        """Retrieves the name of the gate function being cached.

        Returns:
            str: The name of the gate function.
        """
        return self._name

    @property
    def gate_function(self) -> GateFunction:
<<<<<<< HEAD
        """Retrieves the callable gate function being cached.

        Returns:
            GateFunction: The gate function.
        """
=======
>>>>>>> 85f808b8
        return self._gate_function

    def reset_cache(self):
        """Resets the cache."""
        self._cached_output = None

<<<<<<< HEAD
    def memoize(self, *args: Sequence[Any], **kwargs: Mapping[str, Any]):
        """Memoize the execution of this gate function. The method takes as input the
        shape that should be computed by the gate function and positional and keyword arguments.
        All the arguments are used to compute the value of the gate function which is then cached.

        Args:
            shape (tuple[int, ...]): The shape of the output of the gate function.
            *args (Sequence[Any]): The positional arguments passed to the gate function.
            **kwargs (Mapping[str, Any]): The keyword arguments passed to the gate function.
        """
        self._cached_output = self.gate_function(*args, **kwargs)

    def __call__(self) -> Tensor:
        """Execute the gate function. This retrieves the memoized value.

        Raises:
            ValueError: The gate function has not been memoized yet.

        Returns:
            Tensor: The output of the gate function.
        """
=======
    def memoize(self, shape: tuple[int, ...], *args, **kwargs):
        self._cached_output = self.gate_function(shape, *args, **kwargs)

    def __call__(self) -> Tensor:
>>>>>>> 85f808b8
        if self._cached_output is None:
            raise ValueError("No output mapping is stored. Call memoize() method first")
        return self._cached_output<|MERGE_RESOLUTION|>--- conflicted
+++ resolved
@@ -1,5 +1,6 @@
 import itertools
 from collections.abc import Sequence
+from typing import Any, Callable, Mapping, Protocol, cast
 from typing import Any, Callable, Mapping, Protocol, cast
 
 import torch
@@ -123,7 +124,6 @@
 
 
 class CachedGateFunctionEval(object):
-<<<<<<< HEAD
     """A cached gate function is a gate function that must be memoized.
     Upon invocation, it will always compute the same result.
     """
@@ -136,9 +136,6 @@
             name (str): The name of the gate function.
             gate_function (GateFunction): The callable gate function.
         """
-=======
-    def __init__(self, function_id: str, gate_function: GateFunction):
->>>>>>> 85f808b8
         super().__init__()
         self._name = __name__
         self._gate_function = gate_function
@@ -155,21 +152,17 @@
 
     @property
     def gate_function(self) -> GateFunction:
-<<<<<<< HEAD
         """Retrieves the callable gate function being cached.
 
         Returns:
             GateFunction: The gate function.
         """
-=======
->>>>>>> 85f808b8
         return self._gate_function
 
     def reset_cache(self):
         """Resets the cache."""
         self._cached_output = None
 
-<<<<<<< HEAD
     def memoize(self, *args: Sequence[Any], **kwargs: Mapping[str, Any]):
         """Memoize the execution of this gate function. The method takes as input the
         shape that should be computed by the gate function and positional and keyword arguments.
@@ -191,12 +184,6 @@
         Returns:
             Tensor: The output of the gate function.
         """
-=======
-    def memoize(self, shape: tuple[int, ...], *args, **kwargs):
-        self._cached_output = self.gate_function(shape, *args, **kwargs)
-
-    def __call__(self) -> Tensor:
->>>>>>> 85f808b8
         if self._cached_output is None:
             raise ValueError("No output mapping is stored. Call memoize() method first")
         return self._cached_output