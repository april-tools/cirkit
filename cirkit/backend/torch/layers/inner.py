--- conflicted
+++ resolved
@@ -267,19 +267,9 @@
         x = x.permute(0, 2, 1, 3).flatten(start_dim=2)
         
         weight = self.weight()
-<<<<<<< HEAD
         return self.semiring.einsum(
             "fbi,fboi->fbo", inputs=(x,), operands=(weight,), dim=-1, keepdim=True
         )  # shape (F, B, K_o).
-=======
-        
-        # einsum is performed to account for optional weight batch
-        out = self.semiring.einsum(
-            "fbi,f...oi->fbo", inputs=(x,), operands=(weight,), dim=-1, keepdim=True
-        )
-
-        return out # shape (F, B, K_o).
->>>>>>> a14df52c
 
     def sample(self, x: Tensor) -> tuple[Tensor, Tensor]:
         weight = self.weight()
