from abc import abstractmethod
from typing import Any, Dict, Optional

import torch
<<<<<<< HEAD
from torch import Tensor
=======
from torch import Tensor, distributions
>>>>>>> c38021e5
from torch.nn import functional as F

from cirkit.backend.torch.layers.input.base import TorchInputLayer
from cirkit.backend.torch.parameters.parameter import TorchParameter
from cirkit.backend.torch.semiring import SemiringCls
from cirkit.utils.scope import Scope


class TorchExpFamilyLayer(TorchInputLayer):
    """The abstract base class for Exponential Family distribution layers.

    Exponential Family dist:
        p(x|θ) = exp(η(θ) · T(x) + log_h(x) - A(η)).
    Ref: https://en.wikipedia.org/wiki/Exponential_family#Table_of_distributions.

    However here we directly parameterize η instead of θ:
        p(x|η) = exp(η · T(x) + log_h(x) - A(η)).
    Implemtations provide inverse mapping from η to θ.

    This implementation is fully factorized over the variables if used as multivariate, i.e., \
    equivalent to num_vars (arity) univariate EF distributions followed by a Hadamard product of \
    the same arity.
    """

    def __init__(
        self,
        scope: Scope,
        num_output_units: int,
        *,
        num_channels: int = 1,
        num_folds: int = 1,
        semiring: Optional[SemiringCls] = None,
    ) -> None:
        """Init class.

        Args:
            scope (Scope): The scope the input layer is defined on.
            num_output_units (int): The number of output units.
            num_channels (int): The number of channels. Defaults to 1.
            num_folds (int): The number of channels. Defaults to 1.
        """
        super().__init__(
            scope,
            num_output_units,
            num_channels=num_channels,
            num_folds=num_folds,
            semiring=semiring,
        )

    def forward(self, x: Tensor) -> Tensor:
        """Run forward pass.

        Args:
            x (Tensor): The input to this layer, shape (H, *B, Ki).

        Returns:
            Tensor: The output of this layer, shape (*B, Ko).
        """
        return self.semiring.from_lse_sum(self.log_unnormalized_likelihood(x))

    @abstractmethod
    def log_unnormalized_likelihood(self, x: Tensor) -> Tensor:
        ...


class TorchCategoricalLayer(TorchExpFamilyLayer):
    """The Categorical distribution layer.

    This is fully factorized down to univariate Categorical distributions.
    """

    # DISABLE: It's designed to have these arguments.
    # pylint: disable-next=too-many-arguments
    def __init__(
        self,
        scope: Scope,
        num_output_units: int,
        *,
        num_channels: int = 1,
        num_folds: int = 1,
        num_categories: int = 2,
        probs: Optional[TorchParameter] = None,
        logits: Optional[TorchParameter] = None,
        semiring: Optional[SemiringCls] = None,
    ) -> None:
        """Init class.

        Args:
            scope (Scope): The scope the input layer is defined on.
            num_output_units (int): The number of output units.
            num_channels (int): The number of channels.
            num_folds (int): The number of channels. Defaults to 1.
            num_categories (int): The number of categories for Categorical distribution. Defaults to 2.
            logits (TorchParameter): The reparameterization for layer parameters.
        """
        if num_categories <= 0:
            raise ValueError(
                "The number of categories for Categorical distribution must be positive"
            )
        super().__init__(
            scope,
            num_output_units,
            num_channels=num_channels,
            num_folds=num_folds,
            semiring=semiring,
        )
        self.num_folds = num_folds
        self.num_categories = num_categories
        if not ((logits is None) ^ (probs is None)):
            raise ValueError("Exactly one between 'logits' and 'probs' must be specified")
        if logits is None:
            assert probs is not None
            if not self._valid_parameter_shape(probs):
                raise ValueError(f"The number of folds and shape of 'probs' must match the layer's")
        else:
            if not self._valid_parameter_shape(logits):
                raise ValueError(f"The number of folds and shape of 'probs' must match the layer's")
        self.probs = probs
        self.logits = logits

    def _valid_parameter_shape(self, p: TorchParameter) -> bool:
        if p.num_folds != self.num_folds:
            return False
        return p.shape == (
            len(self.scope),
            self.num_output_units,
            self.num_channels,
            self.num_categories,
        )

    @property
    def config(self) -> Dict[str, Any]:
        config = super().config
        config.update(num_categories=self.num_categories)
        return config

    @property
    def params(self) -> Dict[str, TorchParameter]:
        if self.logits is None:
            return dict(probs=self.probs)
        return dict(logits=self.logits)

    def log_unnormalized_likelihood(self, x: Tensor) -> Tensor:
        if x.is_floating_point():
            x = x.long()  # The input to Categorical should be discrete
        x = F.one_hot(x, self.num_categories)  # (F, C, *B, D, num_categories)
        x = x.to(torch.get_default_dtype())
        logits = torch.log(self.probs()) if self.logits is None else self.logits()
        x = torch.einsum("fcbdi,fdkci->fbk", x, logits)
        return x


class TorchGaussianLayer(TorchExpFamilyLayer):
    """The Normal distribution layer.

    This is fully factorized down to univariate Categorical distributions.
    """

    def __init__(
        self,
        scope: Scope,
        num_output_units: int,
        *,
        num_channels: int = 1,
        num_folds: int = 1,
        mean: Optional[TorchParameter],
        stddev: Optional[TorchParameter],
        log_partition: Optional[TorchParameter] = None,
        semiring: Optional[SemiringCls] = None,
    ) -> None:
        """Init class.

        Args:
            scope (Scope): The scope the input layer is defined on.
            num_output_units (int): The number of output units.
            num_channels (int): The number of channels. Defaults to 1.
            mean (AbstractTorchParameter): The reparameterization for layer parameters.
            stddev (AbstractTorchParameter): The reparameterization for layer parameters.
            num_folds (int): The number of channels. Defaults to 1.
        """
        super().__init__(
            scope,
            num_output_units,
            num_channels=num_channels,
            num_folds=num_folds,
            semiring=semiring,
        )
        if not self._valid_parameters_shape(mean):
            raise ValueError(f"The number of folds and shape of 'mean' must match the layer's")
        if not self._valid_parameters_shape(stddev):
            raise ValueError(f"The number of folds and shape of 'stddev' must match the layer's")
        if log_partition is not None and not self._valid_parameters_shape(log_partition):
            raise ValueError(
                f"The number of folds and shape of 'log_partition' must match the layer's"
            )
        self.mean = mean
        self.stddev = stddev
        self.log_partition = log_partition

    def _valid_parameters_shape(self, p: TorchParameter) -> bool:
        if p.num_folds != self.num_folds:
            return False
        return p.shape == (len(self.scope), self.num_output_units, self.num_channels)

    @property
    def params(self) -> Dict[str, TorchParameter]:
        params = dict(mean=self.mean, stddev=self.stddev)
        if self.log_partition is not None:
            params.update(log_partition=self.log_partition)
        return params

    def log_unnormalized_likelihood(self, x: Tensor) -> Tensor:
        mean = self.mean().unsqueeze(dim=1)  # (F, 1, D, K, C)
        stddev = self.stddev().unsqueeze(dim=1)  # (F, 1, D, K, C)
        x = x.permute(0, 2, 3, 1).unsqueeze(dim=2)  # (F, B, D, 1, C)
        x = distributions.Normal(loc=mean, scale=stddev).log_prob(x)  # (F, B, D, K, C)
        x = torch.sum(x, dim=[2, 4])  # (F, B, K)
        if self.log_partition is not None:
            log_partition = self.log_partition()  # (F, D, K, C)
            x = x + torch.sum(log_partition, dim=[1, 3]).unsqueeze(dim=1)
        return x<|MERGE_RESOLUTION|>--- conflicted
+++ resolved
@@ -2,11 +2,7 @@
 from typing import Any, Dict, Optional
 
 import torch
-<<<<<<< HEAD
-from torch import Tensor
-=======
 from torch import Tensor, distributions
->>>>>>> c38021e5
 from torch.nn import functional as F
 
 from cirkit.backend.torch.layers.input.base import TorchInputLayer
