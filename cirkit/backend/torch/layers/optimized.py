--- conflicted
+++ resolved
@@ -7,7 +7,7 @@
 
 from cirkit.backend.torch.layers.inner import TorchInnerLayer
 from cirkit.backend.torch.parameters.parameter import TorchParameter
-from cirkit.backend.torch.semiring import Semiring
+from cirkit.backend.torch.semiring import Semiring, SumProductSemiring
 
 
 class TorchTuckerLayer(TorchInnerLayer):
@@ -141,6 +141,10 @@
             )
         self.weight = weight
 
+        # prepare max and argmaxing functions across folds and batches
+        self._max_fn = torch.vmap(torch.vmap(lambda x: torch.amax(x, dim=-1)))
+        self._argmax_fn = torch.vmap(torch.vmap(lambda x: torch.argmax(x, dim=-1)))
+
     def _valid_weight_shape(self, w: TorchParameter) -> bool:
         if w.num_folds != self.num_folds:
             return False
@@ -171,35 +175,73 @@
             "fbi,fboi->fbo", inputs=(x,), operands=(weight,), dim=-1, keepdim=True
         )
 
+    def max(self, x: Tensor) -> tuple[Tensor, Tensor]:
+        # x: (F, B, Ki)
+        x = self.semiring.prod(x, dim=1, keepdim=False)
+        
+        # weight: (F, B, K_o, Ki)
+        weight = self.weight()
+
+        # intermediary weighted results are computed in the sum product semiring
+        # since very small products leading to underflow would not be selected
+        # by max anyway
+        x = SumProductSemiring.map_from(x, self.semiring)
+        # weighted_x: (F, B, H * Ki, Ko)
+        weighted_x = self.semiring.map_from(
+            torch.einsum("fbi,fboi->fboi", x, weight), SumProductSemiring
+        )
+
+        return self._argmax_fn(weighted_x), self._max_fn(weighted_x)
+
     def sample(self, x: Tensor) -> tuple[Tensor, Tensor]:
+        r"""Sample from a CP-T sum layer based on the weight paramerters.
+
+        The sampled index is given in raveled form. Given the index $i$ it is possible
+        to recover the index of the sampled input element as $i // I$ and
+        the unit of that element as $i mod I$ where $I$ is the number of inputs of this
+        layer (i.e. the number of units of each element that is input to this layer).
+
+        Args:
+            x (Tensor): The input to the layer.
+
+        Returns:
+            tuple[Tensor, Tensor]: A tuple where the first tensor is the raveled index
+                of the sampled input to the layer and the second value is the input weighted
+                by that element value.
+        """
+        # weight: (F, B, K_o, H * Ki)
         weight = self.weight()
         negative = torch.any(weight < 0.0)
         if negative:
-            raise ValueError("Sampling only works with positive weights")
+            raise TypeError("Sampling in sum layers only works with positive weights.")
+        
         normalized = torch.allclose(torch.sum(weight, dim=-1), torch.ones(1, device=weight.device))
         if not normalized:
-            raise ValueError("Sampling only works with a normalized parametrization")
-
-        # x: (F, H, B, K, N, D)
-        x = torch.sum(x, dim=1)  # (F, B, K, N, D)
-        num_samples, d = x.shape[-2], x.shape[-1]
-
-        # mixing_distribution: (F, B, Ko, Ki)
-        mixing_distribution = torch.distributions.Categorical(probs=weight)
-<<<<<<< HEAD
-=======
-
-        # mixing_samples: (N, F, B, Ko) -> (F, B, Ko, N)
->>>>>>> 628950af
-        mixing_samples = mixing_distribution.sample((num_samples,))
-        mixing_samples = E.rearrange(mixing_samples, "n f b k -> f b k n")
-
-        # mixing_indices: (F, B, Ko, N, D)
-        mixing_indices = E.repeat(mixing_samples, "f b k n -> f b k n d", d=d)
-
-        # x: (F, B, Ko, num_samples, D)
-        x = torch.gather(x, dim=2, index=mixing_indices)
-        return x, mixing_samples
+            # normalize weight as a probability distribution
+            eps = torch.finfo(weight.dtype).eps
+            weight = (weight + eps) / (weight + eps).sum(dim=-1, keepdim=True)
+
+        # x: (F, B, Ki)
+        x = self.semiring.prod(x, dim=1, keepdim=False)
+        
+        # weight: (F, B, K_o, Ki)
+        weight = self.weight()
+
+        # intermediary weighted results are computed in the sum product semiring
+        x = SumProductSemiring.map_from(x, self.semiring)
+        # weighted_x: (F, B, H * Ki, Ko)
+        weighted_x = self.semiring.map_from(
+            torch.einsum("fbi,fboi->fboi", x, weight), SumProductSemiring
+        )
+
+        # sample indexes based on weight
+        dist = torch.distributions.Categorical(probs=weight)
+        idxs = dist.sample((x.size(1),)).squeeze(-2).permute(1, 0, 2)
+        # gather the weighted value
+        # TODO: find a better way rather than squeezing and unsqueezing
+        val = torch.gather(weighted_x, index=idxs.unsqueeze(-1), dim=-1).squeeze(-1)
+
+        return idxs, val
 
 
 class TorchTensorDotLayer(TorchInnerLayer):
