from abc import ABC, abstractmethod
from typing import Any, Dict, Optional, Tuple

import torch
from torch import Tensor, distributions
from torch.nn import functional as F

from cirkit.backend.torch.layers import TorchLayer
from cirkit.backend.torch.parameters.parameter import TorchParameter
from cirkit.backend.torch.semiring import LSESumSemiring, Semiring


class TorchInputLayer(TorchLayer, ABC):
    """The abstract base class for input layers."""

    # NOTE: We use exactly the sae interface (F, H, B, K) -> (F, B, K) for __call__ of input layers:
    #           1. Define arity(H)=num_channels(C), reusing the H dimension.
    #           2. Define num_input_units(K)=num_vars(D), which reuses the K dimension.
    #       For dimension D (variables), we should parse the input in circuit according to the
    #       scope of the corresponding region node/symbolic input layer.

    def __init__(
        self,
        scope_idx: Tensor,
        num_output_units: int,
        *,
        num_channels: int = 1,
        semiring: Optional[Semiring] = None,
    ) -> None:
        """Init class.

        Args:
            scope_idx: A tensor of shape (F, D), where F is the number of folds, and
                D is the number of variables on which the input layers in each fold are defined on.
                Alternatively, a tensor of shape (D,) can be specified, which will be interpreted
                as a tensor of shape (1, D), i.e., with F = 1.
            num_output_units: The number of output units.
            num_channels: The number of channels. Defaults to 1.
        """
        if len(scope_idx.shape) == 1:
            scope_idx = scope_idx.unsqueeze(dim=0)
        elif len(scope_idx.shape) > 2:
            raise ValueError(f"The scope index must be a matrix, but found shape {scope_idx.shape}")
        num_folds, num_variables = scope_idx.shape
        super().__init__(
            num_variables,
            num_output_units,
            arity=num_channels,
            num_folds=num_folds,
            semiring=semiring,
        )
        self.register_buffer("_scope_idx", scope_idx)

    @property
    def scope_idx(self) -> Tensor:
        return self._scope_idx

    @property
    def num_variables(self) -> int:
        return self.num_input_units

    @property
    def num_channels(self) -> int:
        return self.arity

<<<<<<< HEAD
    @property
    @abstractmethod
    def config(self) -> Dict[str, Any]:
        ...

    @property
    def params(self) -> Dict[str, TorchParameter]:
        return {}

    @property
    def fold_settings(self) -> Tuple[Any, ...]:
        pshapes = [(n, p.shape) for n, p in self.params.items()]
        return self.num_variables, *self.config.items(), *pshapes

=======
>>>>>>> b206ffd1
    @abstractmethod
    def forward(self, x: Tensor) -> Tensor:
        ...

    @abstractmethod
    def integrate(self) -> Tensor:
        ...

    def extra_repr(self) -> str:
        return (
            "  ".join(
                [
                    f"folds: {self.num_folds}",
                    f"channels: {self.num_channels}",
                    f"variables: {self.num_variables}",
                    f"output-units: {self.num_output_units}",
                ]
            )
            + "\n"
            + f"input-shape: {(self.num_folds, self.arity, -1, self.num_input_units)}"
            + "\n"
            + f"output-shape: {(self.num_folds, -1, self.num_output_units)}"
        )


class TorchConstantLayer(TorchInputLayer, ABC):
    def __init__(
        self,
        num_output_units: int,
        num_folds: int,
        *,
        semiring: Optional[Semiring] = None,
    ) -> None:
        super().__init__(
            torch.empty(size=(num_folds, 0), dtype=torch.int64), num_output_units, semiring=semiring
        )

    def integrate(self) -> Tensor:
        raise ValueError("Cannot integrate a layer computing a constant function")


class TorchExpFamilyLayer(TorchInputLayer):
    """The abstract base class for Exponential Family distribution layers.

    Exponential Family dist:
        p(x|θ) = exp(η(θ) · T(x) + log_h(x) - A(η)).
    Ref: https://en.wikipedia.org/wiki/Exponential_family#Table_of_distributions.

    However here we directly parameterize η instead of θ:
        p(x|η) = exp(η · T(x) + log_h(x) - A(η)).
    Implemtations provide inverse mapping from η to θ.

    This implementation is fully factorized over the variables if used as multivariate, i.e., \
    equivalent to num_vars (arity) univariate EF distributions followed by a Hadamard product of \
    the same arity.
    """

    def __init__(
        self,
        scope_idx: Tensor,
        num_output_units: int,
        *,
        num_channels: int = 1,
        semiring: Optional[Semiring] = None,
    ) -> None:
        """Init class.

        Args:
            scope_idx: A tensor of shape (F, D), where F is the number of folds, and
                D is the number of variables on which the input layers in each fold are defined on.
                Alternatively, a tensor of shape (D,) can be specified, which will be interpreted
                as a tensor of shape (1, D), i.e., with F = 1.
            num_output_units: The number of output units.
            num_channels: The number of channels. Defaults to 1.
        """
        super().__init__(
            scope_idx,
            num_output_units,
            num_channels=num_channels,
            semiring=semiring,
        )

    @property
    def config(self) -> Dict[str, Any]:
        return {
            "scope_idx": self.scope_idx,
            "num_output_units": self.num_output_units,
            "num_channels": self.num_channels,
        }

    @property
    def fold_settings(self) -> Tuple[Any, ...]:
        return self.num_variables, self.num_channels, self.num_output_units

    def forward(self, x: Tensor) -> Tensor:
        """Run forward pass.

        Args:
            x (Tensor): The input to this layer, shape (F, H, B, Ki).

        Returns:
            Tensor: The output of this layer, shape (F, B, Ko).
        """
        x = self.log_unnormalized_likelihood(x)
        return self.semiring.map_from(x, LSESumSemiring)

    def integrate(self) -> Tensor:
        log_partition = self.log_partition_function()
        return self.semiring.map_from(log_partition, LSESumSemiring)

    @abstractmethod
    def log_unnormalized_likelihood(self, x: Tensor) -> Tensor:
        ...

    @abstractmethod
    def log_partition_function(self) -> Tensor:
        ...


class TorchCategoricalLayer(TorchExpFamilyLayer):
    """The Categorical distribution layer.

    This is fully factorized down to univariate Categorical distributions.
    """

    # DISABLE: It's designed to have these arguments.
    # pylint: disable-next=too-many-arguments
    def __init__(
        self,
        scope_idx: Tensor,
        num_output_units: int,
        num_channels: int = 1,
        *,
        num_categories: int = 2,
        probs: Optional[TorchParameter] = None,
        logits: Optional[TorchParameter] = None,
        semiring: Optional[Semiring] = None,
    ) -> None:
        """Init class.
        log-partition
                Args:
                    scope_idx: A tensor of shape (F, D), where F is the number of folds, and
                        D is the number of variables on which the input layers in each fold are defined on.
                        Alternatively, a tensor of shape (D,) can be specified, which will be interpreted
                        as a tensor of shape (1, D), i.e., with F = 1.
                    num_output_units: The number of output units.
                    num_channels: The number of channels.
                    num_categories: The number of categories for Categorical distribution. Defaults to 2.
                    logits: The reparameterization for layer parameters.
        """
        num_variables = scope_idx.shape[-1]
        if num_variables != 1:
            raise ValueError("The Gaussian layer encodes a univariate distribution")
        if num_categories <= 0:
            raise ValueError(
                "The number of categories for Categorical distribution must be positive"
            )
        super().__init__(
            scope_idx,
            num_output_units,
            num_channels=num_channels,
            semiring=semiring,
        )
        self.num_categories = num_categories
        if not ((logits is None) ^ (probs is None)):
            raise ValueError("Exactly one between 'logits' and 'probs' must be specified")
        if logits is None:
            assert probs is not None
            if not self._valid_parameter_shape(probs):
                raise ValueError(f"The number of folds and shape of 'probs' must match the layer's")
        else:
            if not self._valid_parameter_shape(logits):
                raise ValueError(f"The number of folds and shape of 'probs' must match the layer's")
        self.probs = probs
        self.logits = logits

    def _valid_parameter_shape(self, p: TorchParameter) -> bool:
        if p.num_folds != self.num_folds:
            return False
        return p.shape == (
            self.num_output_units,
            self.num_channels,
            self.num_categories,
        )

    @property
    def config(self) -> Dict[str, Any]:
        return {
            "num_output_units": self.num_output_units,
            "num_channels": self.num_channels,
            "num_categories": self.num_categories,
        }

    @property
    def fold_settings(self) -> Tuple[Any, ...]:
        settings = super().fold_settings
        settings = (*settings, self.num_categories)
        return settings

    @property
    def params(self) -> Dict[str, TorchParameter]:
        if self.logits is None:
            return {"probs": self.probs}
        return {"logits": self.logits}

    def log_unnormalized_likelihood(self, x: Tensor) -> Tensor:
        if x.is_floating_point():
            x = x.long()  # The input to Categorical should be discrete
        x = F.one_hot(x, self.num_categories)  # (F, C, B, 1, num_categories)
        x = x.squeeze(dim=3)  # (F, C, B, num_categories)
        x = x.to(torch.get_default_dtype())
        logits = torch.log(self.probs()) if self.logits is None else self.logits()
        x = torch.einsum("fcbi,fkci->fbk", x, logits)
        return x

    def log_partition_function(self) -> Tensor:
        if self.logits is None:
            return torch.zeros(
                size=(self.num_folds, 1, self.num_output_units), device=self.probs.device
            )
        logits = self.logits()
        return torch.sum(torch.logsumexp(logits, dim=3), dim=2).unsqueeze(dim=1)


class TorchGaussianLayer(TorchExpFamilyLayer):
    """The Normal distribution layer.

    This is fully factorized down to univariate Categorical distributions.
    """

    def __init__(
        self,
        scope_idx: Tensor,
        num_output_units: int,
        num_channels: int = 1,
        *,
        mean: TorchParameter,
        stddev: TorchParameter,
        log_partition: Optional[TorchParameter] = None,
        semiring: Optional[Semiring] = None,
    ) -> None:
        """Init class.

        Args:
            scope_idx: A tensor of shape (F, D), where F is the number of folds, and
                D is the number of variables on which the input layers in each fold are defined on.
                Alternatively, a tensor of shape (D,) can be specified, which will be interpreted
                as a tensor of shape (1, D), i.e., with F = 1.
            num_output_units: The number of output units.
            num_channels: The number of channels. Defaults to 1.
            mean (AbstractTorchParameter): The reparameterization for layer parameters.
            stddev (AbstractTorchParameter): The reparameterization for layer parameters.
        """
        num_variables = scope_idx.shape[-1]
        if num_variables != 1:
            raise ValueError("The Gaussian layer encodes a univariate distribution")
        super().__init__(
            scope_idx,
            num_output_units,
            num_channels=num_channels,
            semiring=semiring,
        )
        if not self._valid_parameters_shape(mean):
            raise ValueError(f"The number of folds and shape of 'mean' must match the layer's")
        if not self._valid_parameters_shape(stddev):
            raise ValueError(f"The number of folds and shape of 'stddev' must match the layer's")
        if log_partition is not None and not self._valid_parameters_shape(log_partition):
            raise ValueError(
                f"The number of folds and shape of 'log_partition' must match the layer's"
            )
        self.mean = mean
        self.stddev = stddev
        self.log_partition = log_partition

    def _valid_parameters_shape(self, p: TorchParameter) -> bool:
        if p.num_folds != self.num_folds:
            return False
        return p.shape == (self.num_output_units, self.num_channels)

    @property
    def config(self) -> Dict[str, Any]:
        return {"num_output_units": self.num_output_units, "num_channels": self.num_channels}

    @property
    def params(self) -> Dict[str, TorchParameter]:
        params = {"mean": self.mean, "stddev": self.stddev}
        if self.log_partition is not None:
            params["log_partition"] = self.log_partition
        return params

    def log_unnormalized_likelihood(self, x: Tensor) -> Tensor:
        mean = self.mean().unsqueeze(dim=1)  # (F, 1, K, C)
        stddev = self.stddev().unsqueeze(dim=1)  # (F, 1, K, C)
        x = x.permute(0, 2, 3, 1)  # (F, C, B, 1) -> (F, B, 1, C)
        x = distributions.Normal(loc=mean, scale=stddev).log_prob(x)  # (F, B, K, C)
        x = torch.sum(x, dim=3)  # (F, B, K)
        if self.log_partition is not None:
            log_partition = self.log_partition()  # (F, K, C)
            x = x + torch.sum(log_partition, dim=2).unsqueeze(dim=1)
        return x

    def log_partition_function(self) -> Tensor:
        if self.log_partition is None:
            return torch.zeros(
                size=(self.num_folds, 1, self.num_output_units), device=self.mean.device
            )
        log_partition = self.log_partition()  # (F, K, C)
        return torch.sum(log_partition, dim=2).unsqueeze(dim=1)


class TorchLogPartitionLayer(TorchConstantLayer):
    def __init__(
        self,
        num_output_units: int,
<<<<<<< HEAD
        num_channels: int = 1,
=======
>>>>>>> b206ffd1
        *,
        value: TorchParameter,
        semiring: Optional[Semiring] = None,
    ) -> None:
        """Init class.

        Args:
            num_output_units: The number of output units.
            value (Optional[Reparameterization], optional): Ignored. This layer has no parameters.
        """
        super().__init__(
            num_output_units,
            value.num_folds,
            semiring=semiring,
        )
        assert value.num_folds == self.num_folds
        assert value.shape == (num_output_units,)
        self.value = value

    @property
    def config(self) -> Dict[str, Any]:
<<<<<<< HEAD
        return {"num_output_units": self.num_output_units, "num_channels": self.num_channels}
=======
        return {"num_output_units": self.num_output_units}

    @property
    def fold_settings(self) -> Tuple[Any, ...]:
        return (self.num_output_units,)
>>>>>>> b206ffd1

    @property
    def params(self) -> Dict[str, TorchParameter]:
        return {"value": self.value}

    def forward(self, x: Tensor) -> Tensor:
        """Run forward pass.

        Args:
            x (Tensor): The input to this layer, shape (F, H, B, Ki=0).

        Returns:
            Tensor: The output of this layer, shape (F, B, Ko).
        """
        value = self.value().unsqueeze(dim=1)  # (F, 1, Ko)
        # (F, Ko) -> (F, B, O)
        value = value.expand(value.shape[0], x.shape[2], value.shape[2])
        return self.semiring.map_from(value, LSESumSemiring)


class TorchEvidenceLayer(TorchConstantLayer):
    def __init__(
        self,
        layer: TorchInputLayer,
        *,
        observation: TorchParameter,
        semiring: Optional[Semiring] = None,
    ) -> None:
        if observation.num_folds != layer.num_folds:
            raise ValueError(
                f"The number of folds in the observation and in the layer should be the same, "
                f"but found {observation.num_folds} and {layer.num_folds} respectively"
            )
        if len(observation.shape) != 2:
            raise ValueError(
                f"Expected observation of shape (num_channels, num_variables), "
                f"but found {observation.shape}"
            )
        num_channels, num_variables = observation.shape
        if num_channels != layer.num_channels:
            raise ValueError(
                f"Expected an observation with number of channels {layer.num_channels}, "
                f"but found {num_channels}"
            )
        if num_variables != layer.num_variables:
            raise ValueError(
                f"Expected an observation with number of variables {layer.num_variables}, "
                f"but found {num_variables}"
            )
        super().__init__(layer.num_output_units, layer.num_folds, semiring=semiring)
        self.layer = layer
        self.observation = observation

    @property
    def fold_settings(self) -> Tuple[Any, ...]:
        return ()

    @property
    def sub_modules(self) -> Dict[str, TorchInputLayer]:
        return {"layer": self.layer}

    @property
    def config(self) -> Dict[str, Any]:
        return {}

    @property
    def params(self) -> Dict[str, TorchParameter]:
        return {"observation": self.observation}

    def forward(self, x: Tensor) -> Tensor:
        obs = self.observation()  # (F, C, D)
        obs = obs.unsqueeze(dim=2)  # (F, C, 1, D)
        obs = obs.expand(obs.shape[0], obs.shape[1], x.shape[2], obs.shape[3])  # (F, C, B, D)
        return self.layer(obs)  # (F, B, K)<|MERGE_RESOLUTION|>--- conflicted
+++ resolved
@@ -63,7 +63,6 @@
     def num_channels(self) -> int:
         return self.arity
 
-<<<<<<< HEAD
     @property
     @abstractmethod
     def config(self) -> Dict[str, Any]:
@@ -78,8 +77,6 @@
         pshapes = [(n, p.shape) for n, p in self.params.items()]
         return self.num_variables, *self.config.items(), *pshapes
 
-=======
->>>>>>> b206ffd1
     @abstractmethod
     def forward(self, x: Tensor) -> Tensor:
         ...
@@ -169,10 +166,6 @@
             "num_output_units": self.num_output_units,
             "num_channels": self.num_channels,
         }
-
-    @property
-    def fold_settings(self) -> Tuple[Any, ...]:
-        return self.num_variables, self.num_channels, self.num_output_units
 
     def forward(self, x: Tensor) -> Tensor:
         """Run forward pass.
@@ -274,12 +267,6 @@
         }
 
     @property
-    def fold_settings(self) -> Tuple[Any, ...]:
-        settings = super().fold_settings
-        settings = (*settings, self.num_categories)
-        return settings
-
-    @property
     def params(self) -> Dict[str, TorchParameter]:
         if self.logits is None:
             return {"probs": self.probs}
@@ -394,10 +381,6 @@
     def __init__(
         self,
         num_output_units: int,
-<<<<<<< HEAD
-        num_channels: int = 1,
-=======
->>>>>>> b206ffd1
         *,
         value: TorchParameter,
         semiring: Optional[Semiring] = None,
@@ -419,15 +402,7 @@
 
     @property
     def config(self) -> Dict[str, Any]:
-<<<<<<< HEAD
         return {"num_output_units": self.num_output_units, "num_channels": self.num_channels}
-=======
-        return {"num_output_units": self.num_output_units}
-
-    @property
-    def fold_settings(self) -> Tuple[Any, ...]:
-        return (self.num_output_units,)
->>>>>>> b206ffd1
 
     @property
     def params(self) -> Dict[str, TorchParameter]:
@@ -480,10 +455,6 @@
         super().__init__(layer.num_output_units, layer.num_folds, semiring=semiring)
         self.layer = layer
         self.observation = observation
-
-    @property
-    def fold_settings(self) -> Tuple[Any, ...]:
-        return ()
 
     @property
     def sub_modules(self) -> Dict[str, TorchInputLayer]:
