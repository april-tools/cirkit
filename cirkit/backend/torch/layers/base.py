--- conflicted
+++ resolved
@@ -17,14 +17,9 @@
         num_input_units: int,
         num_output_units: int,
         arity: int = 1,
-<<<<<<< HEAD
         *,
-        semiring: Optional[Semiring] = None,
+        semiring: Semiring | None = None,
         num_folds: int = 1,
-=======
-        num_folds: int = 1,
-        semiring: Semiring | None = None,
->>>>>>> a8e1c6cc
     ) -> None:
         """Init class.
 
@@ -47,26 +42,16 @@
         self.semiring = semiring if semiring is not None else SumProductSemiring
 
     @property
-<<<<<<< HEAD
     @abstractmethod
-    def config(self) -> Dict[str, Any]:
+    def config(self) -> dict[str, Any]:
         ...
-=======
-    def config(self) -> dict[str, Any]:
-        return {
-            "num_input_units": self.num_input_units,
-            "num_output_units": self.num_output_units,
-            "arity": self.arity,
-            "num_folds": self.num_folds,
-        }
->>>>>>> a8e1c6cc
 
     @property
     def params(self) -> dict[str, TorchParameter]:
         return {}
 
     @property
-    def sub_modules(self) -> Dict[str, "TorchLayer"]:
+    def sub_modules(self) -> dict[str, "TorchLayer"]:
         """Retrieve a dictionary mapping string identifiers to torch sub-module layers.,
         that must be passed to the ```__init__``` method of the top-level layer
 
