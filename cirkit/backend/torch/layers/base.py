--- conflicted
+++ resolved
@@ -45,8 +45,10 @@
     @abstractmethod
     def config(self) -> Dict[str, Any]:
         ...
-<<<<<<< HEAD
-=======
+
+    @property
+    def params(self) -> Dict[str, TorchParameter]:
+        return {}
 
     @property
     def sub_modules(self) -> Dict[str, "TorchLayer"]:
@@ -56,11 +58,6 @@
         Returns:
             A dictionary of torch modules.
         """
-        return {}
->>>>>>> b206ffd1
-
-    @property
-    def params(self) -> Dict[str, TorchParameter]:
         return {}
 
     # Expected to be fixed, so use cached property to avoid recalculation.
