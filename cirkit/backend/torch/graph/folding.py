import itertools
from collections import defaultdict
<<<<<<< HEAD
from typing import Callable, Dict, Iterable, List, Optional, Tuple
=======
from dataclasses import dataclass
from typing import Callable, Dict, Iterable, Iterator, List, Optional, Tuple, Union
>>>>>>> 8cf68624

import torch
from torch import Tensor

<<<<<<< HEAD
from cirkit.backend.torch.graph.address_book import AddressBookEntry, FoldIndexInfo
from cirkit.backend.torch.graph.modules import AbstractTorchModule, TorchModule
=======
from cirkit.backend.torch.graph.nodes import TorchModule, TorchModuleType


@dataclass(frozen=True)
class FoldIndexInfo:
    in_fold_idx: Dict[int, List[List[Tuple[int, int]]]]
    out_fold_idx: List[Tuple[int, int]]


@dataclass(frozen=True)
class AddressBookEntry:
    in_module_ids: List[List[int]]
    in_fold_idx: List[Optional[Tensor]]


class AddressBook(ABC):
    def __init__(self, entries: List[AddressBookEntry]) -> None:
        super().__init__()
        self._entries = entries

    def __len__(self) -> int:
        return len(self._entries)

    def set_device(self, device: Optional[Union[str, torch.device, int]] = None) -> "AddressBook":
        self._entries = list(
            map(
                lambda entry: AddressBookEntry(
                    entry.in_module_ids,
                    [idx if idx is None else idx.to(device) for idx in entry.in_fold_idx],
                ),
                self._entries,
            )
        )
        return self

    @abc.abstractmethod
    def lookup(
        self, module_outputs: List[Tensor], *, in_graph: Optional[Tensor] = None
    ) -> Iterator[Tuple[Tensor, ...]]:
        ...
>>>>>>> 8cf68624


def build_fold_index_info(
    ordering: Iterable[TorchModule],
    *,
    outputs: Iterable[TorchModule],
    incomings_fn: Callable[[TorchModule], List[TorchModule]],
    in_address_fn: Optional[Callable[[TorchModule], List[int]]] = None,
) -> FoldIndexInfo:
    # A useful data structure mapping each unfolded module to
    # (i) a 'fold_id' (a natural number) pointing to the module layer it is associated to; and
    # (ii) a 'slice_idx' (a natural number) within the output of the folded module,
    #      which recovers the output of the unfolded module.
    fold_idx: Dict[AbstractTorchModule, Tuple[int, int]] = {}

    # A useful data structure mapping each module id to
    # a tensor of indices IDX of size (F, H, 2), where F is the number of modules in the fold,
    # H is the number of inputs to each fold. Each entry i,j,: of IDX is a pair (fold_id, slice_idx),
    # pointing to the folded module of id 'fold_id' and to the slice 'slice_idx' within that fold.
    in_fold_idx: Dict[int, List[List[Tuple[int, int]]]] = {}

    # Build the fold index information data structure, by following the topological ordering
    cur_module_id = 0
    for m in ordering:
        # Retrieve the input modules
        in_modules: List[AbstractTorchModule] = incomings_fn(m)

        # Check if we are folding input modules
        # If that is the case, we index some other input tensor, if specified.
        # If that is not the case, we retrieve the input index from one of the useful maps.
        in_modules_idx: List[Tuple[int, int]]
        if in_modules:
            in_modules_idx = [fold_idx[mi] for mi in in_modules]
        elif in_address_fn is None:
            in_modules_idx = []
        else:
            in_modules_idx = [(-1, j) for j in in_address_fn(m)]

        # Update the data structures
        fold_idx[m] = (cur_module_id, 0)
        in_fold_idx[cur_module_id] = [in_modules_idx]
        cur_module_id += 1

    # Instantiate the information on how aggregate the outputs in a single tensor
    out_fold_idx = list(map(fold_idx.get, outputs))

    return FoldIndexInfo(in_fold_idx, out_fold_idx)


def build_folded_graph(
    ordering: Iterable[List[TorchModule]],
    *,
    outputs: Iterable[TorchModule],
    incomings_fn: Callable[[TorchModule], List[TorchModule]],
    fold_group_fn: Callable[[List[TorchModule]], TorchModule],
    in_address_fn: Optional[Callable[[TorchModule], List[int]]] = None,
) -> Tuple[
    List[TorchModule],
    Dict[TorchModule, List[TorchModule]],
    List[TorchModule],
    FoldIndexInfo,
]:
    # A useful data structure mapping each unfolded module to
    # (i) a 'fold_id' (a natural number) pointing to the module layer it is associated to; and
    # (ii) a 'slice_idx' (a natural number) within the output of the folded module,
    #      which recovers the output of the unfolded module.
    fold_idx: Dict[AbstractTorchModule, Tuple[int, int]] = {}

    # A useful data structure mapping each folded module id to
    # a tensor of indices IDX of size (F, H, 2), where F is the number of modules in the fold,
    # H is the number of inputs to each fold. Each entry i,j,: of IDX is a pair (fold_id, slice_idx),
    # pointing to the folded module of id 'fold_id' and to the slice 'slice_idx' within that fold.
    in_fold_idx: Dict[int, List[List[Tuple[int, int]]]] = {}

    # The list of folded modules and the inputs of each folded module
    modules: List[AbstractTorchModule] = []
    in_modules: Dict[AbstractTorchModule, List[AbstractTorchModule]] = {}

    # Fold modules in each frontier, by firstly finding the module groups to fold
    # in each frontier, and then by stacking each group of modules into a folded module
    for frontier in ordering:
        # Retrieve the module groups we can fold
        foldable_groups = group_foldable_modules(frontier)

        # Fold each group of modules
        for group in foldable_groups:
            # Fold the modules group
            folded_module = fold_group_fn(group)

            # For each module in the group, retrieve the unfolded input modules
            in_group_modules: List[List[AbstractTorchModule]] = [incomings_fn(m) for m in group]

            # Set the input modules
            folded_in_modules = list(
                set(modules[fold_idx[mi][0]] for msi in in_group_modules for mi in msi)
            )
            in_modules[folded_module] = folded_in_modules

            # Check if we are folding input modules
            # If that is the case, we index some other input tensor, if specified.
            # If that is not the case, we retrieve the input index from one of the useful maps.
            in_modules_idx: List[List[Tuple[int, int]]]
            if in_group_modules[0]:
                in_modules_idx = [[fold_idx[mi] for mi in msi] for msi in in_group_modules]
            elif in_address_fn is None:
                in_modules_idx = []
            else:
                in_modules_idx = [[(-1, j) for j in in_address_fn(m)] for m in group]

            # Update the data structures
            cur_module_id = len(modules)
            for i, m in enumerate(group):
                fold_idx[m] = (cur_module_id, i)
            in_fold_idx[cur_module_id] = in_modules_idx

            # Append the folded module
            modules.append(folded_module)

    # Instantiate the information on how aggregate the outputs in a single tensor
    out_fold_idx = [fold_idx[m] for m in outputs]

    # Construct the sequence of folded output modules
    outputs = list(dict.fromkeys(modules[fi[0]] for fi in out_fold_idx))

    return modules, in_modules, outputs, FoldIndexInfo(in_fold_idx, out_fold_idx)


def group_foldable_modules(
    modules: List[TorchModule],
) -> List[List[TorchModule]]:
    # A dictionary mapping a module fold settings,
    # which uniquely identifies a group of modules that can be folded,
    # into a group of modules.
    groups: Dict[tuple, List[TorchModule]] = defaultdict(list)

    # For each module, either create a new group or insert it into an existing one
    for m in modules:
        m_settings = (type(m), *m.fold_settings)
        groups[m_settings].append(m)

    return list(groups.values())


def build_address_book_stacked_entry(
    in_fold_idx: List[List[Tuple[int, int]]], *, num_folds: Dict[int, int], output: bool = False
) -> AddressBookEntry:
    # Retrieve the unique fold indices that reference the module inputs
    in_module_ids = list(dict.fromkeys(idx[0] for fi in in_fold_idx for idx in fi))

    # Compute the cumulative indices of the folded inputs
    cum_module_ids = dict(
        zip(
            in_module_ids,
            itertools.accumulate([0] + [num_folds[mid] for mid in in_module_ids]),
        )
    )

    # Build the bookkeeping entry
    useless_fold_idx = False
    cum_fold_idx = [[cum_module_ids[idx[0]] + idx[1] for idx in fi] for fi in in_fold_idx]

    # Check if we are computing the output stacked address book entry
    # If so, then squeeze the fold dimension that is equal to one
    if output:
        assert len(cum_fold_idx) == 1
        cum_fold_idx_t = torch.tensor(cum_fold_idx[0])
        return AddressBookEntry([in_module_ids], [cum_fold_idx_t])

    # If we are computing a non-output stacked address book entry,
    # then check if the fold index would be equivalent to an 'unsqueeze' on dimension 0.
    # If so, then replace the fold index with None as this would result in a more efficient unsqueeze
    useless_fold_idx = False
    if len(cum_fold_idx) == 1:
        fold_size = sum(num_folds[mid] for mid in in_module_ids)
        useless_fold_idx = cum_fold_idx[0] == list(range(fold_size))
    cum_fold_idx_t = None if useless_fold_idx else torch.tensor(cum_fold_idx)

    return AddressBookEntry([in_module_ids], [cum_fold_idx_t])


def build_address_book_entry(
    in_fold_idx: List[List[Tuple[int, int]]], *, num_folds: Dict[int, int]
) -> AddressBookEntry:
    # Transpose the index information, since we will build the
    # address book information for each operand independently
<<<<<<< HEAD
    # (this is because the inputs of modules might not be stacked, e.g., in the parameter torch graph)
=======
    # (this is because the inputs of modules might not stacked, e.g., in the parameter torch graph)
>>>>>>> 8cf68624
    in_fold_idx = list(map(list, zip(*in_fold_idx)))

    # Retrieve the unique fold indices that reference the module inputs
    in_module_ids = [list(dict.fromkeys(idx[0] for idx in hi)) for hi in in_fold_idx]

    # Compute the cumulative indices of the folded inputs
    cum_module_ids = [
        dict(zip(mids, itertools.accumulate([0] + [num_folds[mid] for mid in mids])))
        for mids in in_module_ids
    ]
    cum_fold_idx_t: List[Optional[Tensor]] = []
    for i, hi in enumerate(in_fold_idx):
        cum_fold_i_idx: List[int] = [cum_module_ids[i][idx[0]] + idx[1] for idx in hi]
        # The following checks whether using the fold index would yield the same tensor
        # If so, then avoid indexing at all
        module_id = hi[0][0]
        if all(idx[0] == module_id for idx in hi):
            fold_size = num_folds[module_id]
            useless_fold_idx = cum_fold_i_idx == list(range(fold_size))
        else:
            useless_fold_idx = False
        cum_fold_i_idx_t = None if useless_fold_idx else torch.tensor(cum_fold_i_idx)
        cum_fold_idx_t.append(cum_fold_i_idx_t)

    return AddressBookEntry(in_module_ids, cum_fold_idx_t)<|MERGE_RESOLUTION|>--- conflicted
+++ resolved
@@ -1,60 +1,12 @@
 import itertools
 from collections import defaultdict
-<<<<<<< HEAD
 from typing import Callable, Dict, Iterable, List, Optional, Tuple
-=======
-from dataclasses import dataclass
-from typing import Callable, Dict, Iterable, Iterator, List, Optional, Tuple, Union
->>>>>>> 8cf68624
 
 import torch
 from torch import Tensor
 
-<<<<<<< HEAD
 from cirkit.backend.torch.graph.address_book import AddressBookEntry, FoldIndexInfo
 from cirkit.backend.torch.graph.modules import AbstractTorchModule, TorchModule
-=======
-from cirkit.backend.torch.graph.nodes import TorchModule, TorchModuleType
-
-
-@dataclass(frozen=True)
-class FoldIndexInfo:
-    in_fold_idx: Dict[int, List[List[Tuple[int, int]]]]
-    out_fold_idx: List[Tuple[int, int]]
-
-
-@dataclass(frozen=True)
-class AddressBookEntry:
-    in_module_ids: List[List[int]]
-    in_fold_idx: List[Optional[Tensor]]
-
-
-class AddressBook(ABC):
-    def __init__(self, entries: List[AddressBookEntry]) -> None:
-        super().__init__()
-        self._entries = entries
-
-    def __len__(self) -> int:
-        return len(self._entries)
-
-    def set_device(self, device: Optional[Union[str, torch.device, int]] = None) -> "AddressBook":
-        self._entries = list(
-            map(
-                lambda entry: AddressBookEntry(
-                    entry.in_module_ids,
-                    [idx if idx is None else idx.to(device) for idx in entry.in_fold_idx],
-                ),
-                self._entries,
-            )
-        )
-        return self
-
-    @abc.abstractmethod
-    def lookup(
-        self, module_outputs: List[Tensor], *, in_graph: Optional[Tensor] = None
-    ) -> Iterator[Tuple[Tensor, ...]]:
-        ...
->>>>>>> 8cf68624
 
 
 def build_fold_index_info(
@@ -240,11 +192,7 @@
 ) -> AddressBookEntry:
     # Transpose the index information, since we will build the
     # address book information for each operand independently
-<<<<<<< HEAD
     # (this is because the inputs of modules might not be stacked, e.g., in the parameter torch graph)
-=======
-    # (this is because the inputs of modules might not stacked, e.g., in the parameter torch graph)
->>>>>>> 8cf68624
     in_fold_idx = list(map(list, zip(*in_fold_idx)))
 
     # Retrieve the unique fold indices that reference the module inputs
