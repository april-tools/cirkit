import abc
import itertools
from abc import ABC
from collections import defaultdict
from dataclasses import dataclass
from typing import Callable, Dict, Iterable, Iterator, List, Optional, Tuple, Union

import torch
from torch import Tensor

from cirkit.backend.torch.graph.nodes import TorchModule, TorchModuleType


@dataclass(frozen=True)
class FoldIndexInfo:
    in_fold_idx: Dict[int, List[List[Tuple[int, int]]]]
    out_fold_idx: List[Tuple[int, int]]


@dataclass(frozen=True)
class AddressBookEntry:
    in_module_ids: List[List[int]]
    in_fold_idx: List[Optional[Tensor]]


class AddressBook(ABC):
    def __init__(self, entries: List[AddressBookEntry]) -> None:
        super().__init__()
        self._entries = entries

    def __len__(self) -> int:
        return len(self._entries)

    def set_device(self, device: Optional[Union[str, torch.device, int]] = None) -> "AddressBook":
        self._entries = list(
            map(
                lambda entry: AddressBookEntry(
                    entry.in_module_ids,
                    [idx if idx is None else idx.to(device) for idx in entry.in_fold_idx],
                ),
                self._entries,
            )
        )
        return self

    @abc.abstractmethod
    def lookup(
        self, module_outputs: List[Tensor], *, in_graph: Optional[Tensor] = None
    ) -> Iterator[Tuple[Tensor, ...]]:
        ...


def build_fold_index_info(
    ordering: Iterable[TorchModuleType],
    *,
    outputs: Iterable[TorchModuleType],
    incomings_fn: Callable[[TorchModuleType], List[TorchModuleType]],
    in_address_fn: Optional[Callable[[TorchModuleType], List[int]]] = None,
) -> FoldIndexInfo:
    # A useful data structure mapping each unfolded module to
    # (i) a 'fold_id' (a natural number) pointing to the module layer it is associated to; and
    # (ii) a 'slice_idx' (a natural number) within the output of the folded module,
    #      which recovers the output of the unfolded module.
    fold_idx: Dict[TorchModule, Tuple[int, int]] = {}

    # A useful data structure mapping each module id to
    # a tensor of indices IDX of size (F, H, 2), where F is the number of modules in the fold,
    # H is the number of inputs to each fold. Each entry i,j,: of IDX is a pair (fold_id, slice_idx),
    # pointing to the folded module of id 'fold_id' and to the slice 'slice_idx' within that fold.
    in_fold_idx: Dict[int, List[List[Tuple[int, int]]]] = {}

    # Build the fold index information data structure, by following the topological ordering
    cur_module_id = 0
    for m in ordering:
        # Retrieve the input modules
        in_modules: List[TorchModule] = incomings_fn(m)

        # Check if we are folding input modules
        # If that is the case, we index some other input tensor, if specified.
        # If that is not the case, we retrieve the input index from one of the useful maps.
        in_modules_idx: List[Tuple[int, int]]
        if in_modules:
            in_modules_idx = [fold_idx[mi] for mi in in_modules]
        elif in_address_fn is None:
            in_modules_idx = []
        else:
            in_modules_idx = [(-1, j) for j in in_address_fn(m)]

        # Update the data structures
        fold_idx[m] = (cur_module_id, 0)
        in_fold_idx[cur_module_id] = [in_modules_idx]
        cur_module_id += 1

    # Instantiate the information on how aggregate the outputs in a single tensor
    out_fold_idx = list(map(fold_idx.get, outputs))

    return FoldIndexInfo(in_fold_idx, out_fold_idx)


def build_folded_graph(
    ordering: Iterable[List[TorchModuleType]],
    *,
    outputs: Iterable[TorchModuleType],
    incomings_fn: Callable[[TorchModuleType], List[TorchModuleType]],
    group_foldable_fn: Callable[[List[TorchModuleType]], List[List[TorchModuleType]]],
    fold_group_fn: Callable[[List[TorchModuleType]], TorchModuleType],
    in_address_fn: Optional[Callable[[TorchModuleType], List[int]]] = None,
) -> Tuple[
    List[TorchModuleType],
    Dict[TorchModuleType, List[TorchModuleType]],
    Dict[TorchModuleType, List[TorchModuleType]],
    FoldIndexInfo,
]:
    # A useful data structure mapping each unfolded module to
    # (i) a 'fold_id' (a natural number) pointing to the module layer it is associated to; and
    # (ii) a 'slice_idx' (a natural number) within the output of the folded module,
    #      which recovers the output of the unfolded module.
    fold_idx: Dict[TorchModule, Tuple[int, int]] = {}

    # A useful data structure mapping each folded module id to
    # a tensor of indices IDX of size (F, H, 2), where F is the number of modules in the fold,
    # H is the number of inputs to each fold. Each entry i,j,: of IDX is a pair (fold_id, slice_idx),
    # pointing to the folded module of id 'fold_id' and to the slice 'slice_idx' within that fold.
    in_fold_idx: Dict[int, List[List[Tuple[int, int]]]] = {}

    # The list of folded modules and the inputs/outputs of each folded module
    modules: List[TorchModule] = []
    in_modules: Dict[TorchModule, List[TorchModule]] = {}
    out_modules: Dict[TorchModule, List[TorchModuleType]] = defaultdict(list)

    # Fold modules in each frontier, by firstly finding the module groups to fold
    # in each frontier, and then by stacking each group of modules into a folded module
    for frontier in ordering:
        # Retrieve the module groups we can fold
        foldable_groups = group_foldable_fn(frontier)

        # Fold each group of modules
        for group in foldable_groups:
            # Fold the modules group
            folded_module = fold_group_fn(group)

            # For each module in the group, retrieve the unfolded input modules
            in_group_modules: List[List[TorchModule]] = [incomings_fn(m) for m in group]

            # Set the input modules
            folded_in_modules = list(
                set(modules[fold_idx[mi][0]] for msi in in_group_modules for mi in msi)
            )
            in_modules[folded_module] = folded_in_modules
            for mi in folded_in_modules:
                out_modules[mi].append(folded_module)

            # Check if we are folding input modules
            # If that is the case, we index some other input tensor, if specified.
            # If that is not the case, we retrieve the input index from one of the useful maps.
            in_modules_idx: List[List[Tuple[int, int]]]
            if in_group_modules[0]:
                in_modules_idx = [[fold_idx[mi] for mi in msi] for msi in in_group_modules]
            elif in_address_fn is None:
                in_modules_idx = []
            else:
                in_modules_idx = [[(-1, j) for j in in_address_fn(m)] for m in group]

            # Update the data structures
            cur_module_id = len(modules)
            for i, m in enumerate(group):
                fold_idx[m] = (cur_module_id, i)
            in_fold_idx[cur_module_id] = in_modules_idx

            # Append the folded module
            modules.append(folded_module)

    # Instantiate the information on how aggregate the outputs in a single tensor
    out_fold_idx = list(map(fold_idx.get, outputs))

    return modules, in_modules, out_modules, FoldIndexInfo(in_fold_idx, out_fold_idx)


def build_address_book_stacked_entry(
    in_fold_idx: List[List[Tuple[int, int]]], *, num_folds: Dict[int, int], output: bool = False
) -> AddressBookEntry:
    # Retrieve the unique fold indices that reference the module inputs
    in_module_ids = list(dict.fromkeys(idx[0] for fi in in_fold_idx for idx in fi))

    # Compute the cumulative indices of the folded inputs
    cum_module_ids = dict(
        zip(
            in_module_ids,
            itertools.accumulate([0] + [num_folds[mid] for mid in in_module_ids]),
        )
    )

    # Build the bookkeeping entry
    useless_fold_idx = False
    cum_fold_idx = [[cum_module_ids[idx[0]] + idx[1] for idx in fi] for fi in in_fold_idx]
<<<<<<< HEAD

    # Check if we are computing the output stacked address book entry
    # If so, then squeeze the fold dimension that is equal to one
    if output:
        assert len(cum_fold_idx) == 1
        cum_fold_idx_t = torch.tensor(cum_fold_idx[0])
        return AddressBookEntry([in_module_ids], [cum_fold_idx_t])

    # If we are computing a non-output stacked address book entry,
    # then check if the fold index would be equivalent to an 'unsqueeze' on dimension 0.
    # If so, then replace the fold index with None as this would result in a more efficient unsqueeze
    useless_fold_idx = False
    if len(cum_fold_idx) == 1:
        fold_size = sum(num_folds[mid] for mid in in_module_ids)
        useless_fold_idx = cum_fold_idx[0] == list(range(fold_size))
=======
    if len(cum_fold_idx) == 1:
        module_id = in_fold_idx[0][0][0]
        if all(idx[0] == module_id for idx in in_fold_idx[0]):
            fold_size = num_folds[module_id]
            useless_fold_idx = cum_fold_idx[0] == list(range(fold_size))
>>>>>>> 3270d779
    cum_fold_idx_t = None if useless_fold_idx else torch.tensor(cum_fold_idx)

    return AddressBookEntry([in_module_ids], [cum_fold_idx_t])


def build_address_book_entry(
    in_fold_idx: List[List[Tuple[int, int]]], *, num_folds: Dict[int, int]
) -> AddressBookEntry:
    # Transpose the index information, since we will build the
    # address book information for each operand independently
    # (this is because the inputs of modules might not stacked, e.g., in the parameter torch graph)
    in_fold_idx = list(map(list, zip(*in_fold_idx)))

    # Retrieve the unique fold indices that reference the module inputs
    in_module_ids = [list(dict.fromkeys(idx[0] for idx in hi)) for hi in in_fold_idx]

    # Compute the cumulative indices of the folded inputs
    cum_module_ids = [
        dict(zip(mids, itertools.accumulate([0] + [num_folds[mid] for mid in mids])))
        for mids in in_module_ids
    ]
    cum_fold_idx_t: List[Optional[Tensor]] = []
    for i, hi in enumerate(in_fold_idx):
        cum_fold_i_idx: List[int] = [cum_module_ids[i][idx[0]] + idx[1] for idx in hi]
<<<<<<< HEAD
        # The following checks whether using the fold index would yield the same tensor
        # If so, then avoid indexing at all
=======
        useless_fold_idx = False
>>>>>>> 3270d779
        module_id = hi[0][0]
        if all(idx[0] == module_id for idx in hi):
            fold_size = num_folds[module_id]
            useless_fold_idx = cum_fold_i_idx == list(range(fold_size))
<<<<<<< HEAD
        else:
            useless_fold_idx = False
=======
>>>>>>> 3270d779
        cum_fold_i_idx_t = None if useless_fold_idx else torch.tensor(cum_fold_i_idx)
        cum_fold_idx_t.append(cum_fold_i_idx_t)

    return AddressBookEntry(in_module_ids, cum_fold_idx_t)<|MERGE_RESOLUTION|>--- conflicted
+++ resolved
@@ -193,7 +193,6 @@
     # Build the bookkeeping entry
     useless_fold_idx = False
     cum_fold_idx = [[cum_module_ids[idx[0]] + idx[1] for idx in fi] for fi in in_fold_idx]
-<<<<<<< HEAD
 
     # Check if we are computing the output stacked address book entry
     # If so, then squeeze the fold dimension that is equal to one
@@ -209,13 +208,6 @@
     if len(cum_fold_idx) == 1:
         fold_size = sum(num_folds[mid] for mid in in_module_ids)
         useless_fold_idx = cum_fold_idx[0] == list(range(fold_size))
-=======
-    if len(cum_fold_idx) == 1:
-        module_id = in_fold_idx[0][0][0]
-        if all(idx[0] == module_id for idx in in_fold_idx[0]):
-            fold_size = num_folds[module_id]
-            useless_fold_idx = cum_fold_idx[0] == list(range(fold_size))
->>>>>>> 3270d779
     cum_fold_idx_t = None if useless_fold_idx else torch.tensor(cum_fold_idx)
 
     return AddressBookEntry([in_module_ids], [cum_fold_idx_t])
@@ -240,21 +232,14 @@
     cum_fold_idx_t: List[Optional[Tensor]] = []
     for i, hi in enumerate(in_fold_idx):
         cum_fold_i_idx: List[int] = [cum_module_ids[i][idx[0]] + idx[1] for idx in hi]
-<<<<<<< HEAD
         # The following checks whether using the fold index would yield the same tensor
         # If so, then avoid indexing at all
-=======
-        useless_fold_idx = False
->>>>>>> 3270d779
         module_id = hi[0][0]
         if all(idx[0] == module_id for idx in hi):
             fold_size = num_folds[module_id]
             useless_fold_idx = cum_fold_i_idx == list(range(fold_size))
-<<<<<<< HEAD
         else:
             useless_fold_idx = False
-=======
->>>>>>> 3270d779
         cum_fold_i_idx_t = None if useless_fold_idx else torch.tensor(cum_fold_i_idx)
         cum_fold_idx_t.append(cum_fold_i_idx_t)
 
