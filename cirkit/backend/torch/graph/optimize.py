from collections import defaultdict
from collections.abc import Callable, Iterable, Iterator
from enum import IntEnum, auto
<<<<<<< HEAD
from typing import (
    Callable,
    Dict,
    Generic,
    Iterable,
    Iterator,
    List,
    Optional,
    Protocol,
    Sequence,
    Tuple,
    Type,
)
=======
from typing import Generic, Protocol
>>>>>>> a8e1c6cc

from cirkit.backend.torch.graph.modules import TorchModule


class OptMatchStrategy(IntEnum):
    LARGEST_MATCH = auto()


class GraphOptPatternDefn(Generic[TorchModule]):
    @classmethod
    def is_output(cls) -> bool:
        return False

    @classmethod
    def entries(cls) -> list[type[TorchModule]]:
        ...


GraphOptPattern = type[GraphOptPatternDefn[TorchModule]]


class GraphOptMatch(Generic[TorchModule]):
    def __init__(self, pattern: GraphOptPattern[TorchModule], entries: list[TorchModule]):
        self._pattern = pattern
        self._entries = entries

    @property
    def pattern(self) -> GraphOptPattern[TorchModule]:
        return self._pattern

    @property
    def entries(self) -> list[TorchModule]:
        return self._entries

    @property
    def size(self) -> int:
        return len(self._entries)


class PatternMatcherFunc(Protocol):
    def __call__(
        self,
        module: TorchModule,
        pattern: GraphOptPattern[TorchModule],
        *,
<<<<<<< HEAD
        incomings_fn: Callable[[TorchModule], Sequence[TorchModule]],
        outcomings_fn: Callable[[TorchModule], Sequence[TorchModule]],
    ) -> Optional[GraphOptMatch[TorchModule]]:
=======
        incomings_fn: Callable[[TorchModule], list[TorchModule]],
        outcomings_fn: Callable[[TorchModule], list[TorchModule]],
    ) -> GraphOptMatch[TorchModule] | None:
>>>>>>> a8e1c6cc
        ...


class MatchOptimizerFunc(Protocol):
    def __call__(
        self,
        match: GraphOptMatch[TorchModule],
    ) -> tuple[TorchModule, ...]:
        ...


def optimize_graph(
    ordering: Iterable[TorchModule],
    outputs: Iterable[TorchModule],
    patterns: Iterable[GraphOptPattern],
    *,
<<<<<<< HEAD
    incomings_fn: Callable[[TorchModule], Sequence[TorchModule]],
    outcomings_fn: Callable[[TorchModule], Sequence[TorchModule]],
=======
    incomings_fn: Callable[[TorchModule], list[TorchModule]],
    outcomings_fn: Callable[[TorchModule], list[TorchModule]],
>>>>>>> a8e1c6cc
    pattern_matcher_fn: PatternMatcherFunc,
    match_optimizer_fn: MatchOptimizerFunc,
    strategy: OptMatchStrategy = OptMatchStrategy.LARGEST_MATCH,
) -> tuple[list[TorchModule], dict[TorchModule, list[TorchModule]], list[TorchModule],] | None:
    # TODO: generalize this as to cover patterns with multiply entry or exit points? (much more difficult)

    ordering = list(ordering) if isinstance(ordering, Iterator) else ordering
    outputs = list(outputs) if isinstance(outputs, Iterator) else outputs

    # Match optimization patterns
    # matches: list of all matched and grounded optimization rules
    # module_matches: a map from modules to the matches they belong to, if any
    matches, module_matches = match_optimization_patterns(
        ordering,
        outputs,
        patterns,
        incomings_fn=incomings_fn,
        outcomings_fn=outcomings_fn,
        pattern_matcher_fn=pattern_matcher_fn,
        strategy=strategy,
    )

    # Check if no matches have been found. If so, then just return None
    if not matches:
        return None

    # Run the matched optimization rules and collect the optimized modules
    match_opt_modules: dict[GraphOptMatch, tuple[TorchModule, ...]] = {}
    for match in matches:
        match_opt_modules[match] = match_optimizer_fn(match)

    # The list of optimized layer and the inputs of each optimized module
    modules: list[TorchModule] = []
    in_modules: dict[TorchModule, list[TorchModule]] = {}

    # A map from matches to their entry point unoptimized modules
    match_entry_points: dict[GraphOptMatch, TorchModule] = {}

    # A map from matches to their exit point unoptimized modules
    match_exit_points: dict[GraphOptMatch, TorchModule] = {}

    # Build the optimize graph by following the topological ordering
    for module in ordering:
        match = module_matches.get(module, None)

        # Check if the layer does not belong to any matched pattern
        # If so, then just add it to the optimize layer as is
        if match is None:
            modules.append(module)
            in_modules[module] = [
                match_exit_points[module_matches[mi]] if mi in module_matches else mi
                for mi in incomings_fn(module)
            ]
            continue

        # If the module belongs to a matched pattern (there can only be a single one by construction),
        # but it is not the root in that pattern,
        # then register it as the entry point of the matched sub-computational-graph, if not other entry
        # point has been registered before.
        if match not in match_entry_points:
            match_entry_points[match] = module

        # Check if the module is the root within the matched pattern
        # If so, then add the corresponding sub-computational-graph optimization to the
        # optimized graph, and build the connections
        if module == match.entries[0]:
            opt_modules = match_opt_modules[match]
            modules.extend(opt_modules)
            for i, om in enumerate(opt_modules):
                if i == 0:
                    in_modules[om] = [
                        match_exit_points[module_matches[mi]] if mi in module_matches else mi
                        for mi in incomings_fn(match_entry_points[match])
                    ]
                else:
                    in_modules[om] = [opt_modules[i - 1]]
            # Set the root model of the match as the exit point of the matched pattern
            match_exit_points[match] = opt_modules[-1]
            continue

    # Retrieve the sequence of output modules of the computational graph
    opt_outputs = [
        match_exit_points[module_matches[m]] if m in module_matches else m for m in outputs
    ]

    return modules, in_modules, opt_outputs


def match_optimization_patterns(
    ordering: Iterable[TorchModule],
    outputs: Iterable[TorchModule],
    patterns: Iterable[GraphOptPattern[TorchModule]],
    *,
<<<<<<< HEAD
    incomings_fn: Callable[[TorchModule], Sequence[TorchModule]],
    outcomings_fn: Callable[[TorchModule], Sequence[TorchModule]],
=======
    incomings_fn: Callable[[TorchModule], list[TorchModule]],
    outcomings_fn: Callable[[TorchModule], list[TorchModule]],
>>>>>>> a8e1c6cc
    pattern_matcher_fn: PatternMatcherFunc,
    strategy: OptMatchStrategy = OptMatchStrategy.LARGEST_MATCH,
) -> tuple[list[GraphOptMatch[TorchModule]], dict[TorchModule, GraphOptMatch[TorchModule]]]:
    ordering = list(ordering) if isinstance(ordering, Iterator) else ordering
    outputs = list(outputs) if isinstance(outputs, Iterator) else outputs

    # A map from modules to the list of found matches they belong to
    module_matches: dict[TorchModule, list[GraphOptMatch[TorchModule]]] = defaultdict(list)

    # For each given pattern, match it on the graph
    for pattern in patterns:
        # Get an iterator of matches, for a given pattern
        modules = outputs if pattern.is_output() else ordering
        for match in _match_pattern_graph(
            modules,
            pattern,
            incomings_fn=incomings_fn,
            outcomings_fn=outcomings_fn,
            pattern_matcher_fn=pattern_matcher_fn,
        ):
            # For each module found in a match, update the map from modules to found matches
            for matched_module in match.entries:
                module_matches[matched_module].append(match)

    # Prioritize the matched patterns
    prioritized_module_matches = _prioritize_optimization_strategy(
        ordering, module_matches, strategy=strategy, in_place=True
    )

    # Extract all the matches that are still active
    prioritized_matches = list(set(prioritized_module_matches.values()))

    return prioritized_matches, prioritized_module_matches


def _prioritize_optimization_strategy(
    ordering: Iterable[TorchModule],
    module_matches: dict[TorchModule, list[GraphOptMatch[TorchModule]]],
    *,
    strategy: OptMatchStrategy = OptMatchStrategy.LARGEST_MATCH,
    in_place: bool = True,
) -> dict[TorchModule, GraphOptMatch[TorchModule]]:
    if not in_place:
        module_matches = module_matches.copy()
    prioritized_module_matches: dict[TorchModule, GraphOptMatch[TorchModule]] = {}

    # Follow the topological ordering of the computational graph and prune
    # pattern matches, according to the given prioritization strategy
    for module in ordering:
        matches = module_matches[module]
        if not matches:
            continue
        if len(matches) == 1:
            prioritized_module_matches[module] = matches[0]

        # Sort the matches based on the given strategy
        sorted_matches = _sort_matches_priority(matches, strategy=strategy)

        # Prune the 'excess' pattern matches
        for match in sorted_matches[1:]:
            for m in match.entries:
                module_matches[m].remove(match)
        prioritized_module_matches[module] = sorted_matches[0]

    return prioritized_module_matches


def _sort_matches_priority(
    matches: list[GraphOptMatch[TorchModule]],
    *,
    strategy: OptMatchStrategy,
) -> list[GraphOptMatch[TorchModule]]:
    if strategy == OptMatchStrategy.LARGEST_MATCH:
        return sorted(matches, key=lambda m: m.size, reverse=True)
    assert False


def _match_pattern_graph(
    modules: Iterable[TorchModule],
    pattern: GraphOptPattern[TorchModule],
    *,
<<<<<<< HEAD
    incomings_fn: Callable[[TorchModule], Sequence[TorchModule]],
    outcomings_fn: Callable[[TorchModule], Sequence[TorchModule]],
=======
    incomings_fn: Callable[[TorchModule], list[TorchModule]],
    outcomings_fn: Callable[[TorchModule], list[TorchModule]],
>>>>>>> a8e1c6cc
    pattern_matcher_fn: PatternMatcherFunc,
) -> Iterator[GraphOptMatch[TorchModule]]:
    # Tries to match a pattern by rooting it in all the modules of the computational graph
    optional_matches = map(
        lambda m: pattern_matcher_fn(
            m, pattern, incomings_fn=incomings_fn, outcomings_fn=outcomings_fn
        ),
        modules,
    )
    return filter(lambda match: match is not None, optional_matches)<|MERGE_RESOLUTION|>--- conflicted
+++ resolved
@@ -1,23 +1,7 @@
 from collections import defaultdict
-from collections.abc import Callable, Iterable, Iterator
+from collections.abc import Callable, Iterable, Iterator, Sequence
 from enum import IntEnum, auto
-<<<<<<< HEAD
-from typing import (
-    Callable,
-    Dict,
-    Generic,
-    Iterable,
-    Iterator,
-    List,
-    Optional,
-    Protocol,
-    Sequence,
-    Tuple,
-    Type,
-)
-=======
 from typing import Generic, Protocol
->>>>>>> a8e1c6cc
 
 from cirkit.backend.torch.graph.modules import TorchModule
 
@@ -63,15 +47,9 @@
         module: TorchModule,
         pattern: GraphOptPattern[TorchModule],
         *,
-<<<<<<< HEAD
         incomings_fn: Callable[[TorchModule], Sequence[TorchModule]],
         outcomings_fn: Callable[[TorchModule], Sequence[TorchModule]],
-    ) -> Optional[GraphOptMatch[TorchModule]]:
-=======
-        incomings_fn: Callable[[TorchModule], list[TorchModule]],
-        outcomings_fn: Callable[[TorchModule], list[TorchModule]],
     ) -> GraphOptMatch[TorchModule] | None:
->>>>>>> a8e1c6cc
         ...
 
 
@@ -88,13 +66,8 @@
     outputs: Iterable[TorchModule],
     patterns: Iterable[GraphOptPattern],
     *,
-<<<<<<< HEAD
     incomings_fn: Callable[[TorchModule], Sequence[TorchModule]],
     outcomings_fn: Callable[[TorchModule], Sequence[TorchModule]],
-=======
-    incomings_fn: Callable[[TorchModule], list[TorchModule]],
-    outcomings_fn: Callable[[TorchModule], list[TorchModule]],
->>>>>>> a8e1c6cc
     pattern_matcher_fn: PatternMatcherFunc,
     match_optimizer_fn: MatchOptimizerFunc,
     strategy: OptMatchStrategy = OptMatchStrategy.LARGEST_MATCH,
@@ -188,13 +161,8 @@
     outputs: Iterable[TorchModule],
     patterns: Iterable[GraphOptPattern[TorchModule]],
     *,
-<<<<<<< HEAD
     incomings_fn: Callable[[TorchModule], Sequence[TorchModule]],
     outcomings_fn: Callable[[TorchModule], Sequence[TorchModule]],
-=======
-    incomings_fn: Callable[[TorchModule], list[TorchModule]],
-    outcomings_fn: Callable[[TorchModule], list[TorchModule]],
->>>>>>> a8e1c6cc
     pattern_matcher_fn: PatternMatcherFunc,
     strategy: OptMatchStrategy = OptMatchStrategy.LARGEST_MATCH,
 ) -> tuple[list[GraphOptMatch[TorchModule]], dict[TorchModule, GraphOptMatch[TorchModule]]]:
@@ -276,13 +244,8 @@
     modules: Iterable[TorchModule],
     pattern: GraphOptPattern[TorchModule],
     *,
-<<<<<<< HEAD
     incomings_fn: Callable[[TorchModule], Sequence[TorchModule]],
     outcomings_fn: Callable[[TorchModule], Sequence[TorchModule]],
-=======
-    incomings_fn: Callable[[TorchModule], list[TorchModule]],
-    outcomings_fn: Callable[[TorchModule], list[TorchModule]],
->>>>>>> a8e1c6cc
     pattern_matcher_fn: PatternMatcherFunc,
 ) -> Iterator[GraphOptMatch[TorchModule]]:
     # Tries to match a pattern by rooting it in all the modules of the computational graph
