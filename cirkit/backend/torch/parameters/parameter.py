import operator
from abc import ABC, abstractmethod
from collections import defaultdict
from copy import copy as shallowcopy
from functools import reduce
from itertools import chain
from typing import Any, Callable, Dict, Iterable, Iterator, List, Optional, Tuple, Union

import torch
from torch import Tensor

from cirkit.backend.torch.graph.address_book import AddressBook, AddressBookEntry, FoldIndexInfo
from cirkit.backend.torch.graph.folding import (
    build_address_book_entry,
    build_address_book_stacked_entry,
    build_fold_index_info,
)
from cirkit.backend.torch.graph.modules import TorchDiAcyclicGraph
<<<<<<< HEAD
from cirkit.backend.torch.parameters.leaves import (
    TorchParameterLeaf,
    TorchParameterNode,
    TorchPointerParameter,
    TorchTensorParameter,
)
from cirkit.utils.algorithms import topologically_process_nodes
=======
from cirkit.backend.torch.graph.nodes import TorchModule

>>>>>>> 8cf68624


class TorchParameterOp(TorchParameterNode, ABC):
    def __init__(self, *in_shape: Tuple[int, ...], num_folds: int = 1):
        super().__init__(num_folds=num_folds)
        self.in_shapes = in_shape

    def __copy__(self) -> "TorchParameterOp":
        cls = self.__class__
        return cls(*self.in_shapes, **self.config)

    @property
    def fold_settings(self) -> Tuple[Any, ...]:
        return *self.in_shapes, *self.config.items()

    def __call__(self, *xs: Tensor) -> Tensor:
        """Get the reparameterized parameters.

        Returns:
            Tensor: The parameters after reparameterization.
        """
        # IGNORE: Idiom for nn.Module.__call__.
        return super().__call__(*xs)  # type: ignore[no-any-return,misc]

    @abstractmethod
    def forward(self, *xs: Tensor) -> Tensor:
        ...


class TorchUnaryOpParameter(TorchParameterOp, ABC):
    def __init__(self, in_shape: Tuple[int, ...], *, num_folds: int = 1) -> None:
        super().__init__(in_shape, num_folds=num_folds)

    def __call__(self, x: Tensor) -> Tensor:
        """Get the reparameterized parameters.

        Returns:
            Tensor: The parameters after reparameterization.
        """
        # IGNORE: Idiom for nn.Module.__call__.
        return super().__call__(x)  # type: ignore[no-any-return,misc]

    @abstractmethod
    def forward(self, x: Tensor) -> Tensor:
        ...


class TorchBinaryOpParameter(TorchParameterOp, ABC):
    def __init__(
        self, in_shape1: Tuple[int, ...], in_shape2: Tuple[int, ...], *, num_folds: int = 1
    ) -> None:
        super().__init__(in_shape1, in_shape2, num_folds=num_folds)

    def __call__(self, x1: Tensor, x2: Tensor) -> Tensor:
        """Get the reparameterized parameters.

        Returns:
            Tensor: The parameters after reparameterization.
        """
        # IGNORE: Idiom for nn.Module.__call__.
        return super().__call__(x1, x2)  # type: ignore[no-any-return,misc]

    @abstractmethod
    def forward(self, x1: Tensor, x2: Tensor) -> Tensor:
        ...


class ParameterAddressBook(AddressBook):
    def lookup(
        self, module_outputs: List[Tensor], *, in_graph: Optional[Tensor] = None
    ) -> Iterator[Tuple[Tensor, ...]]:
        # A useful function combining the modules outputs, and then possibly applying an index
        def select_index(mids: List[int], idx: Optional[Tensor]) -> Tensor:
            if len(mids) == 1:
                t = module_outputs[mids[0]]
            else:
                t = torch.cat([module_outputs[mid] for mid in mids], dim=0)
            return t if idx is None else t[idx]

        # Loop through the entries and yield inputs
        for entry in self._entries:
            in_module_ids = entry.in_module_ids

            # Catch the case there are some inputs coming from other modules
            if in_module_ids:
                x = tuple(
                    select_index(mids, in_idx)
                    for mids, in_idx in zip(in_module_ids, entry.in_fold_idx)
                )
                yield x
                continue

            # Catch the case there are no inputs coming from other modules
            yield ()

    @classmethod
    def from_index_info(
        cls, ordering: Iterable[TorchParameterNode], fold_idx_info: FoldIndexInfo
    ) -> "ParameterAddressBook":
        # The address book entries being built
        entries: List[AddressBookEntry] = []

        # A useful dictionary mapping module ids to their number of folds
        num_folds: Dict[int, int] = {}

        # Build the bookkeeping data structure by following the topological ordering
        for mid, m in enumerate(ordering):
            # Retrieve the index information of the input modules
            in_modules_fold_idx = fold_idx_info.in_fold_idx[mid]

            # Catch the case of a folded module having the input of the network as input
            if in_modules_fold_idx:
                entry = build_address_book_entry(in_modules_fold_idx, num_folds=num_folds)
            # Catch the case of a folded module without inputs
            else:
                entry = AddressBookEntry([], [])

            num_folds[mid] = m.num_folds
            entries.append(entry)

        # Append the last bookkeeping entry with the information to compute the output tensor
        entry = build_address_book_stacked_entry(
            [fold_idx_info.out_fold_idx], num_folds=num_folds, output=True
        )
        entries.append(entry)

        return ParameterAddressBook(entries)


class TorchParameter(TorchDiAcyclicGraph[TorchParameterNode]):
    @property
    def num_folds(self) -> int:
        return sum(n.num_folds for n in self.outputs)

    @property
    def shape(self) -> Tuple[int, ...]:
        return next(self.outputs).shape

<<<<<<< HEAD
    def extract_subgraphs(self, *roots: TorchParameterNode) -> List["TorchParameter"]:
        # The set of torch tensor nodes being observed
        nodes_ptensor = set()

        def replace_ref_or_copy(n: TorchParameterNode) -> TorchParameterNode:
            if isinstance(n, TorchTensorParameter):
                if n in nodes_ptensor:
                    return TorchPointerParameter(n)
                nodes_ptensor.add(n)
            return shallowcopy(n)

        # Extract parameter sub-computational graphs that are rooted by the provided roots
        # If the sub-computational graphs would share torch tensor parameters (that are not pointers),
        # then parameter sharing is ensured by introducing torch parameter pointers, based on the
        # order specified by the roots.
        pgraphs = []
        for r in roots:
            nodes, in_nodes, outputs = topologically_process_nodes(
                self.topological_ordering(roots=[r]),
                [r],
                replace_ref_or_copy,
                incomings_fn=self.node_inputs,
            )
            pgraph = TorchParameter(nodes, in_nodes, outputs, topologically_ordered=True)
            pgraphs.append(pgraph)
        return pgraphs
=======
    def reset_parameters(self) -> None:
        """Reset the input parameters."""
        for p in self.nodes:
            p.reset_parameters()

    def __call__(self) -> Tensor:
        # IGNORE: Idiom for nn.Module.__call__.
        return super().__call__()  # type: ignore[no-any-return,misc]

    def forward(self) -> Tensor:
        return self._eval_forward()  # (F, d1, d2, ..., dk)
>>>>>>> 8cf68624

    def _build_address_book(self) -> AddressBook:
        fold_idx_info = self._fold_idx_info
        if fold_idx_info is None:
            fold_idx_info = build_fold_index_info(
                self.topological_ordering(), outputs=self.outputs, incomings_fn=self.node_inputs
            )
        address_book = ParameterAddressBook.from_index_info(
            self.topological_ordering(), fold_idx_info
        )
        self._fold_idx_info = None
        return address_book

    def reset_parameters(self) -> None:
        """Reset the input parameters."""
        for p in self.nodes:
            p.reset_parameters()

    def __call__(self) -> Tensor:
        # IGNORE: Idiom for nn.Module.__call__.
        return super().__call__()  # type: ignore[no-any-return,misc]

    def forward(self) -> Tensor:
        return self._eval_forward()  # (F, d1, d2, ..., dk)<|MERGE_RESOLUTION|>--- conflicted
+++ resolved
@@ -1,10 +1,6 @@
-import operator
 from abc import ABC, abstractmethod
-from collections import defaultdict
 from copy import copy as shallowcopy
-from functools import reduce
-from itertools import chain
-from typing import Any, Callable, Dict, Iterable, Iterator, List, Optional, Tuple, Union
+from typing import Any, Dict, Iterable, Iterator, List, Optional, Tuple
 
 import torch
 from torch import Tensor
@@ -16,18 +12,12 @@
     build_fold_index_info,
 )
 from cirkit.backend.torch.graph.modules import TorchDiAcyclicGraph
-<<<<<<< HEAD
 from cirkit.backend.torch.parameters.leaves import (
-    TorchParameterLeaf,
     TorchParameterNode,
     TorchPointerParameter,
     TorchTensorParameter,
 )
 from cirkit.utils.algorithms import topologically_process_nodes
-=======
-from cirkit.backend.torch.graph.nodes import TorchModule
-
->>>>>>> 8cf68624
 
 
 class TorchParameterOp(TorchParameterNode, ABC):
@@ -166,7 +156,6 @@
     def shape(self) -> Tuple[int, ...]:
         return next(self.outputs).shape
 
-<<<<<<< HEAD
     def extract_subgraphs(self, *roots: TorchParameterNode) -> List["TorchParameter"]:
         # The set of torch tensor nodes being observed
         nodes_ptensor = set()
@@ -193,19 +182,6 @@
             pgraph = TorchParameter(nodes, in_nodes, outputs, topologically_ordered=True)
             pgraphs.append(pgraph)
         return pgraphs
-=======
-    def reset_parameters(self) -> None:
-        """Reset the input parameters."""
-        for p in self.nodes:
-            p.reset_parameters()
-
-    def __call__(self) -> Tensor:
-        # IGNORE: Idiom for nn.Module.__call__.
-        return super().__call__()  # type: ignore[no-any-return,misc]
-
-    def forward(self) -> Tensor:
-        return self._eval_forward()  # (F, d1, d2, ..., dk)
->>>>>>> 8cf68624
 
     def _build_address_book(self) -> AddressBook:
         fold_idx_info = self._fold_idx_info
