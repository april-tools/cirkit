from abc import ABC, abstractmethod
from collections.abc import Callable
from functools import cached_property
from typing import Any, final

import numpy as np
import torch
from torch import Tensor, nn

from cirkit.backend.torch.graph.modules import AbstractTorchModule
from cirkit.backend.torch.utils import CachedGateFunctionEval


class TorchParameterNode(AbstractTorchModule, ABC):
    """The abstract parameter node class. A parameter node is a node in the computational
    graph that computes parameters.
    See [TorchParameter][cirkit.backend.torch.parameters.parameter.TorchParameter]
    for more details."""

    @property
    @abstractmethod
    def shape(self) -> tuple[int, ...]:
        r"""The shape of the tensor folds that the node outputs.
        If the shape is $(K_1,\ldots,K_n)$ and the number of folds is $F$, then the node outputs a
        tensor having overall shape $(F,K_1,\ldots,K_n)$.

        Returns:
            The shape of the thensor folds that the node outputs.
        """

    @property
    def config(self) -> dict[str, Any]:
        """Retrieves the configuration of the parameter node, i.e., a dictionary mapping
        hyperparameters of the parameter node to their values. The hyperparameter names must
        match the argument names in the ```__init__``` method.

        Returns:
            Dict[str, Any]: A dictionary from hyperparameter names to their value.
        """
        return {}

    @property
    def fold_settings(self) -> tuple[Any, ...]:
        return (*self.config.items(),)

    @final
    @property
    def sub_modules(self) -> dict[str, "AbstractTorchModule"]:
        return {}

    @torch.no_grad()
    def reset_parameters(self) -> None: ...


class TorchParameterInput(TorchParameterNode, ABC):
    """The torch parameter input node. A parameter input is a parameter node in the
    computational graph that comptues parameter that does __not__ have inputs. See
    [TorchParameter][cirkit.backend.torch.parameters.parameter.TorchParameter] for more details.
    """

    def __call__(self) -> Tensor:
        return super().__call__()

    def extra_repr(self) -> str:
        return f"output-shape: {(self.num_folds, *self.shape)}"

    @abstractmethod
    def forward(self) -> Tensor:
        r"""Evaluate a torch parameter input node.

        Returns:
            Tensor: A tensor of shape $(F,K_1,\ldots,K_n)$, where $F$ is the number of folds, and
            $(K_1,\ldots,K_n)$ is the shape of the tensors within each fold.
        """


class TorchTensorParameter(TorchParameterInput):
    """A torch tensor parameter is a
    [TorchParameterInput][cirkit.backend.torch.parameters.nodes.TorchParameterInput]
    that stores a [torch.nn.parameter.Parameter][torch.nn.parameter.Parameter] object.
    """

    def __init__(
        self,
        *shape: int,
        requires_grad: bool = True,
        dtype: torch.dtype | None = None,
        initializer_: Callable[[Tensor], Tensor] | None = None,
        num_folds: int = 1,
    ):
        r"""Initializes a torch tensor parameter. Given a shape $(K_1,\ldots,K_n)$ and a number of
        folds $F$, it eventually materializes a torch parameter of shape $(F,K_1,\ldots,K_n)$.

        Args:
            *shape: The shape of the tensor parameter folds $(K_1,\ldots,K_n)$.
            requires_grad: Whether the parameter requires the computation of gradients.
            dtype: The data type of the parameter.
                If it is None, then it defaults to the current default torch data type, i.e.,
                it is given by [torch.get_default_dtype][torch.get_default_dtype].
            initializer_: The in-place initializer used to initialize the tensor parameter.
                It is a callable with only a tensor as input. If it is None, then it defaults to
                sampling from a standard normal distribution, i.e.,
                [torch.nn.init.normal_][torch.nn.init.normal_].
            num_folds: The number of folds $F$.
        """
        if dtype is None:
            dtype = torch.get_default_dtype()
        super().__init__(num_folds=num_folds)
        self._shape = shape
        self._ptensor: nn.Parameter | None = None
        self._requires_grad = requires_grad
        self._dtype = dtype
        self._initializer_ = nn.init.normal_ if initializer_ is None else initializer_

    @property
    def shape(self) -> tuple[int, ...]:
        return self._shape

    @property
    def dtype(self) -> torch.dtype:
        """Retrieve the data type of the parameter.

        Returns:
            torch.dtype: The parameter data type.
        """
        return self._dtype

    @property
    def device(self) -> torch.device:
        """Retrieve the device of the parameter.

        Returns:
            torch.device: The parameter device.

        Raises:
            ValueError: If the parameter has not been initialized. See the
                [reset_parameters]
                [cirkit.backend.torch.parameters.nodes.TorchTensorParameter.reset_parameters]
                method.
        """
        if self._ptensor is None:
            raise ValueError(
                "The tensor parameter has not been initialized. Use reset_parameters() first"
            )
        return self._ptensor.device

    @property
    def requires_grad(self) -> bool:
        """Retrieve whether the torch parameter requires gradients.

        Returns:
            bool: True if it requires gradients, False otherwise.
        """
        return self._requires_grad

    @requires_grad.setter
    def requires_grad(self, value: bool) -> None:
        """Set whether the torch parameter requires gradients.

        Args:
            value: The value to set.
        """
        self._requires_grad = value
        if self._ptensor is not None:
            self._ptensor.requires_grad = value

    @property
    def initializer(self) -> Callable[[Tensor], Tensor]:
        """Retrieve the initializer of the torch tensor parameter.

        Returns:
            Callable[[Tensor], Tensor]: The in-place tensor initializer.
        """
        return self._initializer_

    @property
    def config(self) -> dict[str, Any]:
        return {
            "shape": self._shape,
            "requires_grad": self._requires_grad,
            "dtype": self._dtype,
            "initializer_": self._initializer_,
        }

    @property
    def fold_settings(self) -> tuple[Any, ...]:
        return self._shape, self._requires_grad, self._dtype

    @torch.no_grad()
    def reset_parameters(self) -> None:
        """Allocate and initialize the torch tensor parameter. If the tensor has already been
        allocated, then this function simply call the initializer to reset the parameter values.
        """
        if self._ptensor is None:
            # if parameters is initialized then batch size must be set to 1
            shape = (self.num_folds, 1, *self._shape)

            self._ptensor = nn.Parameter(
                torch.empty(*shape, dtype=self._dtype), requires_grad=self._requires_grad
            )
            self._initializer_(self._ptensor.data)
            return
        self._initializer_(self._ptensor.data)

    def forward(self) -> Tensor:
        r"""Evaluate a torch parameter input node.

        Returns:
            Tensor: A tensor of shape $(F, B, K_1,\ldots,K_n)$, where $F$ is the number of folds,
            $(K_1,\ldots,K_n)$ is the shape of the tensors within each fold and $B$ the batch dimension.
            If the batch dimension is not specified, the one batch dimension is automatically unsqueezed
            to allow broadcasting.

        Raises:
            ValueError: If the parameter has not been initialized. See the
                [reset_parameters]
                [cirkit.backend.torch.parameters.nodes.TorchTensorParameter.reset_parameters]
                method.
        """
        if self._ptensor is None:
            raise ValueError(
                "The tensor parameter has not been initialized. Use reset_parameters() first"
            )
        return self._ptensor


class TorchPointerParameter(TorchParameterInput):
    def __init__(
        self, parameter: TorchTensorParameter, *, fold_idx: int | list[int] | None = None
    ) -> None:
        if fold_idx is None:
            num_folds = parameter.num_folds
        elif isinstance(fold_idx, int):
            assert 0 <= fold_idx < parameter.num_folds
            if fold_idx == 0 and parameter.num_folds == 1:
                fold_idx = None
                num_folds = parameter.num_folds
            else:
                fold_idx = [fold_idx]
                num_folds = 1
        else:
            assert isinstance(fold_idx, list)
            assert all(0 <= i < parameter.num_folds for i in fold_idx)
            if fold_idx == list(range(parameter.num_folds)):
                fold_idx = None
                num_folds = parameter.num_folds
            else:
                num_folds = len(fold_idx)
        assert not isinstance(parameter, TorchPointerParameter)
        super().__init__(num_folds=num_folds)
        self._parameter = parameter
        self._fold_idx: Tensor
        self.register_buffer("_fold_idx", None if fold_idx is None else torch.tensor(fold_idx))

    @property
    def shape(self) -> tuple[int, ...]:
        """The shape of the output parameter."""
        return self._parameter.shape

    @property
    def fold_idx(self) -> list[int] | None:
        return None if self._fold_idx is None else self._fold_idx.cpu().tolist()

    @property
    def config(self) -> dict[str, Any]:
        return {"parameter": self._parameter}

    def deref(self) -> TorchTensorParameter:
        return self._parameter

    def forward(self) -> Tensor:
        x = self._parameter()
        return x if self._fold_idx is None else x[self._fold_idx]


class TorchGateFunctionParameter(TorchParameterInput):
    def __init__(
        self,
        *shape: int,
        gate_function_eval: CachedGateFunctionEval,
        name: str,
        fold_idx: int | list[int],
    ):
        fold_idx = fold_idx if isinstance(fold_idx, list) else [fold_idx]
        super().__init__(num_folds=len(fold_idx))
        self._gate_function_eval = gate_function_eval
        self._shape = shape
        self._name = name
        self.register_buffer("_fold_idx", torch.tensor(fold_idx))

    @property
    def shape(self) -> tuple[int, ...]:
        return self._shape

    @property
    def gate_function_eval(self) -> CachedGateFunctionEval:
        return self._gate_function_eval

    @property
    def name(self) -> str:
        return self._name

    @property
    def fold_idx(self) -> list[int]:
        return self._fold_idx.cpu().tolist()

    @property
    def config(self) -> dict[str, Any]:
        return {
            "shape": self._shape,
            "gate_function_eval": self.gate_function_eval,
            "name": self._name,
        }

    def forward(self) -> Tensor:
        # A dictionary from gate functions to their tensor value
        y = self.gate_function_eval()  # shape: (B, group_size, K_1, ..., K_n)
        # Slice the tensor by using the fold index
        y = y[:, self._fold_idx]  # (B, F, K_1, ..., K_n)
        # flat the batch dimension as if they were foldings
        return y.permute(1, 0, *tuple(range(2, len(y.size()))))  # (F, K_1, ..., K_n)


class TorchParameterOp(TorchParameterNode, ABC):
    def __init__(self, *in_shapes: tuple[int, ...], num_folds: int = 1):
        super().__init__(num_folds=num_folds)
        self._in_shapes = in_shapes

    @property
    def in_shapes(self) -> tuple[tuple[int, ...], ...]:
        return self._in_shapes

    @property
    def config(self) -> dict[str, Any]:
        return {"in_shapes": self.in_shapes}

    def extra_repr(self) -> str:
        return (
            f"input-shapes: {[(self.num_folds, *in_shape) for in_shape in self._in_shapes]}"
            + "\n"
            + f"output-shape: {(self.num_folds, *self.shape)}"
        )


class TorchUnaryParameterOp(TorchParameterOp, ABC):
    def __init__(self, in_shape: tuple[int, ...], *, num_folds: int = 1) -> None:
        super().__init__(in_shape, num_folds=num_folds)

    @property
    def in_shape(self) -> tuple[int, ...]:
        (in_shape,) = self.in_shapes
        return in_shape

    @property
    def config(self) -> dict[str, Any]:
        return {"in_shape": self.in_shape}

    def __call__(self, x: Tensor) -> Tensor:
        return super().__call__(x)

    @abstractmethod
    def forward(self, x: Tensor) -> Tensor: ...


class TorchBinaryParameterOp(TorchParameterOp, ABC):
    def __init__(
        self, in_shape1: tuple[int, ...], in_shape2: tuple[int, ...], *, num_folds: int = 1
    ) -> None:
        super().__init__(in_shape1, in_shape2, num_folds=num_folds)

    @property
    def in_shape1(self) -> tuple[int, ...]:
        in_shape, _ = self.in_shapes
        return in_shape

    @property
    def in_shape2(self) -> tuple[int, ...]:
        _, in_shape = self.in_shapes
        return in_shape

    @property
    def config(self) -> dict[str, Any]:
        return {"in_shape1": self.in_shape1, "in_shape2": self.in_shape2}

    def __call__(self, x1: Tensor, x2: Tensor) -> Tensor:
        return super().__call__(x1, x2)

    @abstractmethod
    def forward(self, x1: Tensor, x2: Tensor) -> Tensor: ...


class TorchEntrywiseParameterOp(TorchUnaryParameterOp, ABC):
    @property
    def shape(self) -> tuple[int, ...]:
        return self.in_shape


class TorchReduceParameterOp(TorchUnaryParameterOp, ABC):
    """The base class for normalized reparameterization."""

    # NOTE: This class only serves as the common base of all normalized reparams, but include
    #       nothing more. It's up to the implementations to define further details.
    def __init__(
        self,
        in_shape: tuple[int, ...],
        dim: int = -1,
        *,
        num_folds: int = 1,
    ) -> None:
        dim = dim if dim >= 0 else dim + len(in_shape)
        assert 0 <= dim < len(in_shape)
        super().__init__(in_shape, num_folds=num_folds)
        self.dim = dim

    @property
    def shape(self) -> tuple[int, ...]:
        return *self.in_shape[: self.dim], *self.in_shape[self.dim + 1 :]

    @property
    def config(self) -> dict[str, Any]:
        config = super().config
        config["dim"] = self.dim
        return config


class TorchEntrywiseReduceParameterOp(TorchEntrywiseParameterOp, ABC):
    """The base class for normalized reparameterization."""

    # NOTE: This class only serves as the common base of all normalized reparams, but include
    #       nothing more. It's up to the implementations to define further details.
    def __init__(
        self,
        in_shape: tuple[int, ...],
        *,
        dim: int = -1,
        num_folds: int = 1,
    ) -> None:
        dim = dim if dim >= 0 else dim + len(in_shape)
        assert 0 <= dim < len(in_shape)
        super().__init__(in_shape, num_folds=num_folds)
        self.dim = dim

    @property
    def config(self) -> dict[str, Any]:
        config = super().config
        config["dim"] = self.dim
        return config


class TorchIndexParameter(TorchUnaryParameterOp):
    def __init__(
        self,
        in_shape: tuple[int, ...],
        indices: list[int],
        dim: int = -1,
        *,
        num_folds: int = 1,
    ) -> None:
        super().__init__(in_shape, num_folds=num_folds)
        dim = dim if dim >= 0 else dim + len(in_shape)
        assert 0 <= dim < len(in_shape)
        assert all(0 <= i < in_shape[dim] for i in indices)
        super().__init__(in_shape, num_folds=num_folds)
        self.dim = dim
        self._indices: Tensor
        self.register_buffer("_indices", torch.tensor(indices))

    @property
    def indices(self) -> list[int]:
        return self._indices.cpu().tolist()

    @property
    def config(self) -> dict[str, Any]:
        config = super().config
        config["indices"] = tuple(self.indices)
        config["dim"] = self.dim
        return config

    @property
    def shape(self) -> tuple[int, ...]:
        return (
            *self.in_shape[: self.dim],
            len(self._indices),
            *self.in_shape[self.dim + 1 :],
        )

    def forward(self, x: Tensor) -> Tensor:
        # take into account fold and batch dimensions when using dim
        return torch.index_select(x, self.dim + 2, self._indices)


class TorchSumParameter(TorchBinaryParameterOp):
    def __init__(
        self, in_shape1: tuple[int, ...], in_shape2: tuple[int, ...], *, num_folds: int = 1
    ) -> None:
        assert in_shape1 == in_shape2
        super().__init__(in_shape1, in_shape2, num_folds=num_folds)

    @property
    def shape(self) -> tuple[int, ...]:
        return self.in_shape1

    def forward(self, x1: Tensor, x2: Tensor) -> Tensor:
        return x1 + x2


class TorchHadamardParameter(TorchBinaryParameterOp):
    """Hadamard product reparameterization."""

    def __init__(
        self, in_shape1: tuple[int, ...], in_shape2: tuple[int, ...], *, num_folds: int = 1
    ) -> None:
        assert in_shape1 == in_shape2
        super().__init__(in_shape1, in_shape2, num_folds=num_folds)

    @property
    def shape(self) -> tuple[int, ...]:
        return self.in_shape1

    def forward(self, x1: Tensor, x2: Tensor) -> Tensor:
        return x1 * x2


class TorchKroneckerParameter(TorchBinaryParameterOp):
    """Kronecker product reparameterization."""

    def __init__(
        self, in_shape1: tuple[int, ...], in_shape2: tuple[int, ...], *, num_folds: int = 1
    ) -> None:
        assert len(in_shape1) == len(in_shape2)
        super().__init__(in_shape1, in_shape2, num_folds=num_folds)

        # the kron operation is batched twice - once on the folds dimension
        # and once on the batch dimension so that the kronecker product
        self._batched_kron = torch.vmap(torch.vmap(torch.kron))

    @cached_property
    def shape(self) -> tuple[int, ...]:
        return tuple(d1 * d2 for d1, d2 in zip(self.in_shape1, self.in_shape2))

    def forward(self, x1: Tensor, x2: Tensor) -> Tensor:
        if x1.size(1) != x2.size(1):
            raise ValueError(
                f"The dimension of x1 ({x1.shape}) cannot be broadcasted"
                f"to the dimension of x2 ({x2.shape})"
            )
        elif x1.size(1) == 1 and x2.size(1) > 1:
            x1 = x1.expand_as(x2)
        elif x1.size(1) > 1 and x2.size(1) == 1:
            x2 = x2.expand_as(x1)

        return self._batched_kron(x1, x2)


class TorchOuterProductParameter(TorchBinaryParameterOp):
    def __init__(
        self,
        in_shape1: tuple[int, ...],
        in_shape2: tuple[int, ...],
        dim: int = -1,
        *,
        num_folds: int = 1,
    ) -> None:
        assert len(in_shape1) == len(in_shape2)
        dim = dim if dim >= 0 else dim + len(in_shape1)
        assert 0 <= dim < len(in_shape1)
        assert in_shape1[:dim] == in_shape2[:dim]
        assert in_shape1[dim + 1 :] == in_shape2[dim + 1 :]
        super().__init__(in_shape1, in_shape2, num_folds=num_folds)
        self.dim = dim

    @property
    def shape(self) -> tuple[int, ...]:
        return (
            *self.in_shape1[: self.dim],
            self.in_shape1[self.dim] * self.in_shape2[self.dim],
            *self.in_shape1[self.dim + 1 :],
        )

    @property
    def config(self) -> dict[str, Any]:
        config = super().config
        config["dim"] = self.dim
        return config

    def forward(self, x1: Tensor, x2: Tensor) -> Tensor:
        # x1: (F, B, d1, d2, ..., dk1, ... dn)
        # x2: (F, B, d1, d2, ..., dk2, ... dn)
        x1 = x1.unsqueeze(self.dim + 3)  # (F, B, d1, d2, ..., dk1, 1, ..., dn)
        x2 = x2.unsqueeze(self.dim + 2)  # (F, B, d1, d2, ..., 1, dk1, ...., dn)
        x = x1 * x2  # (F, d1, d2, ..., dk1, dk2, ..., dn)
        x = x.view(self.num_folds, -1, *self.shape)  # (F, d1, d2, ..., dk1 * dk2, ..., dn)
        return x


class TorchOuterSumParameter(TorchBinaryParameterOp):
    def __init__(
        self,
        in_shape1: tuple[int, ...],
        in_shape2: tuple[int, ...],
        *,
        num_folds: int = 1,
        dim: int = -1,
    ) -> None:
        assert len(in_shape1) == len(in_shape2)
        dim = dim if dim >= 0 else dim + len(in_shape1)
        assert 0 <= dim < len(in_shape1)
        assert in_shape1[:dim] == in_shape2[:dim]
        assert in_shape1[dim + 1 :] == in_shape2[dim + 1 :]
        super().__init__(in_shape1, in_shape2, num_folds=num_folds)
        self.dim = dim

    @property
    def shape(self) -> tuple[int, ...]:
        return (
            *self.in_shape1[: self.dim],
            self.in_shape1[self.dim] * self.in_shape2[self.dim],
            *self.in_shape1[self.dim + 1 :],
        )

    @property
    def config(self) -> dict[str, Any]:
        config = super().config
        config["dim"] = self.dim
        return config

    def forward(self, x1: Tensor, x2: Tensor) -> Tensor:
        # x1: (F, B, d1, d2, ..., dk1, ... dn)
        # x2: (F, B, d1, d2, ..., dk2, ... dn)
        x1 = x1.unsqueeze(self.dim + 3)  # (F, B, d1, d2, ..., dk1, 1, ..., dn)
        x2 = x2.unsqueeze(self.dim + 2)  # (F, B, d1, d2, ..., 1, dk1, ...., dn)
        x = x1 + x2  # (F, B, d1, d2, ..., dk1, dk2, ..., dn)
        x = x.view(self.num_folds, -1, *self.shape)  # (F, B, d1, d2, ..., dk1 * dk2, ..., dn)
        return x


class TorchExpParameter(TorchEntrywiseParameterOp):
    """Exp reparameterization."""

    def forward(self, x: Tensor) -> Tensor:
        return torch.exp(x)


class TorchLogParameter(TorchEntrywiseParameterOp):
    """Log reparameterization."""

    def forward(self, x: Tensor) -> Tensor:
        return torch.log(x)


class TorchSquareParameter(TorchEntrywiseParameterOp):
    """Square reparameterization."""

    def forward(self, x: Tensor) -> Tensor:
        return torch.square(x)


class TorchSigmoidParameter(TorchEntrywiseParameterOp):
    def forward(self, x: Tensor) -> Tensor:
        return torch.sigmoid(x)


class TorchScaledSigmoidParameter(TorchEntrywiseParameterOp):
    def __init__(
        self, in_shape: tuple[int, ...], vmin: float, vmax: float, *, num_folds: int = 1
    ) -> None:
        super().__init__(in_shape, num_folds=num_folds)
        assert 0 <= vmin < vmax, "Must provide 0 <= vmin < vmax."
        self.vmin = vmin
        self.vmax = vmax

    @property
    def config(self) -> dict[str, Any]:
        config = super().config
        config["vmin"] = self.vmin
        config["vmax"] = self.vmax
        return config

    def forward(self, x: Tensor) -> Tensor:
        return torch.sigmoid(x) * (self.vmax - self.vmin) + self.vmin


class TorchClampParameter(TorchEntrywiseParameterOp):
    """Exp reparameterization."""

    def __init__(
        self,
        in_shape: tuple[int, ...],
        vmin: float | None = None,
        vmax: float | None = None,
        *,
        num_folds: int = 1,
    ) -> None:
        assert vmin is not None or vmax is not None
        super().__init__(in_shape, num_folds=num_folds)
        self.vmin = vmin
        self.vmax = vmax

    @property
    def config(self) -> dict[str, Any]:
        config = super().config
        if self.vmin is not None:
            config["vmin"] = self.vmin
        if self.vmax is not None:
            config["vmax"] = self.vmax
        return config

    def forward(self, x: Tensor) -> Tensor:
        return torch.clamp(x, min=self.vmin, max=self.vmax)


class TorchConjugateParameter(TorchEntrywiseParameterOp):
    """Conjugate parameterization."""

    def forward(self, x: Tensor) -> Tensor:
        return torch.conj(x)


class TorchReduceSumParameter(TorchReduceParameterOp):
    def forward(self, x: Tensor) -> Tensor:
        return torch.sum(x, dim=self.dim + 2)


class TorchReduceProductParameter(TorchReduceParameterOp):
    def forward(self, x: Tensor) -> Tensor:
        return torch.prod(x, dim=self.dim + 2)


class TorchReduceLSEParameter(TorchReduceParameterOp):
    def forward(self, x: Tensor) -> Tensor:
        return torch.logsumexp(x, dim=self.dim + 2)


class TorchSoftmaxParameter(TorchEntrywiseReduceParameterOp):
    """Softmax reparameterization.

    Range: (0, 1), 0 available if input is masked, 1 available when only one element valid.
    Constraints: sum to 1.
    """

    def forward(self, x: Tensor) -> Tensor:
        return torch.softmax(x, dim=self.dim + 2)


class TorchLogSoftmaxParameter(TorchEntrywiseReduceParameterOp):
    """Log-Softmax reparameterization.

    Range: (-inf, 0).
    Constraints: logsumexp is 0.
    """

    def forward(self, x: Tensor) -> Tensor:
        return torch.log_softmax(x, dim=self.dim + 2)


class TorchMatMulParameter(TorchBinaryParameterOp):
    def __init__(
        self, in_shape1: tuple[int, ...], in_shape2: tuple[int, ...], *, num_folds: int = 1
    ) -> None:
        assert len(in_shape1) == len(in_shape2) == 2
        assert in_shape1[-1] == in_shape2[-2]
        super().__init__(in_shape1, in_shape2, num_folds=num_folds)

    @property
    def shape(self) -> tuple[int, ...]:
        return self.in_shape1[0], self.in_shape2[1]

    def forward(self, x1: Tensor, x2: Tensor) -> Tensor:
        # x1: (F, B, d1, d2)
        # x2: (F, B, d2, d3)
        return torch.vmap(torch.bmm)(x1, x2)  # (F, B, d1, d3)


class TorchFlattenParameter(TorchUnaryParameterOp):
    def __init__(
        self,
        in_shape: tuple[int, ...],
        num_folds: int = 1,
        start_dim: int = 0,
        end_dim: int = -1,
    ):
        super().__init__(in_shape, num_folds=num_folds)
        start_dim = start_dim if start_dim >= 0 else start_dim + len(in_shape)
        assert 0 <= start_dim < len(in_shape)
        end_dim = end_dim if end_dim >= 0 else end_dim + len(in_shape)
        assert 0 <= end_dim < len(in_shape)
        assert start_dim < end_dim
        self.start_dim = start_dim
        self.end_dim = end_dim

    @property
    def config(self) -> dict[str, Any]:
        config = super().config
        config["start_dim"] = self.start_dim
        config["end_dim"] = self.end_dim
        return config

    @cached_property
    def shape(self) -> tuple[int, ...]:
        flattened_dim = np.prod(
            [self.in_shapes[0][i] for i in range(self.start_dim, self.end_dim + 1)]
        ).item()
        return (
            *self.in_shapes[0][: self.start_dim],
            flattened_dim,
            *self.in_shapes[0][self.end_dim + 1 :],
        )

    def forward(self, x: Tensor) -> Tensor:
        return torch.flatten(x, start_dim=self.start_dim + 2, end_dim=self.end_dim + 2)


class TorchMixingWeightParameter(TorchUnaryParameterOp):
    def __init__(self, in_shape: tuple[int, ...], *, num_folds: int = 1):
        super().__init__(in_shape, num_folds=num_folds)
        if len(in_shape) != 2:
            raise ValueError(f"Expected shape (num_units, arity), but found {in_shape}")
        # diagonalization of weights is performed for each element in the mixing weight
        # hence can parallely perform it along folds, batches and units dimension
        self._diag_weights = torch.vmap(torch.vmap(torch.vmap(torch.diag, in_dims=1)))

    @property
    def shape(self) -> tuple[int, ...]:
        return self.in_shape[0], self.in_shape[0] * self.in_shape[1]

    def forward(self, x: Tensor) -> Tensor:
        # x: (F, B, num_units, arity)
        # diag_weights: (F, B, arity, num_units, num_units)
        diag_weights = self._diag_weights(x)
        # (F, B, num_units, arity, num_units) -> (F, B, num_units, arity * num_units)
        return diag_weights.permute(0, 1, 3, 2, 4).flatten(start_dim=3)


class TorchGaussianProductMean(TorchParameterOp):
    def __init__(
        self,
        in_mean1_shape: tuple[int, ...],
        in_stddev1_shape: tuple[int, ...],
        in_mean2_shape: tuple[int, ...],
        in_stddev2_shape: tuple[int, ...],
        *,
        num_folds: int = 1,
    ) -> None:
        assert in_mean1_shape == in_stddev1_shape
        assert in_mean2_shape == in_stddev2_shape
        super().__init__(
            in_mean1_shape, in_stddev1_shape, in_mean2_shape, in_stddev2_shape, num_folds=num_folds
        )

    @property
    def shape(self) -> tuple[int, ...]:
        return (self.in_shapes[0][0] * self.in_shapes[2][0],)

    @property
    def config(self) -> dict[str, Any]:
        return {
            "in_mean1_shape": self.in_shapes[0],
            "in_stddev1_shape": self.in_shapes[1],
            "in_mean2_shape": self.in_shapes[2],
            "in_stddev2_shape": self.in_shapes[3],
        }

    def forward(self, mean1: Tensor, stddev1: Tensor, mean2: Tensor, stddev2: Tensor) -> Tensor:
        var1 = torch.square(stddev1)  # (F, B, K1, C)
        var2 = torch.square(stddev2)  # (F, B, K2, C)
        inv_var12 = torch.reciprocal(
            var1.unsqueeze(dim=3) + var2.unsqueeze(dim=2)
        )  # (F, B, K1, K2, C)
        wm1 = mean1.unsqueeze(dim=3) * var2.unsqueeze(dim=2)  # (F, B, K1, K2, C)
        wm2 = mean2.unsqueeze(dim=2) * var1.unsqueeze(dim=3)  # (F, B, K1, K2, C)
        mean = (wm1 + wm2) * inv_var12  # (F, B, K1, K2, C)
        return mean.view(self.num_folds, -1, *self.shape)  # (F, B, K1 * K2, C)


class TorchGaussianProductStddev(TorchBinaryParameterOp):
    def __init__(
        self,
        in_stddev1_shape: tuple[int, ...],
        in_stddev2_shape: tuple[int, ...],
        *,
        num_folds: int = 1,
    ) -> None:
        super().__init__(in_stddev1_shape, in_stddev2_shape, num_folds=num_folds)

    @property
    def shape(self) -> tuple[int, ...]:
        return (self.in_shapes[0][0] * self.in_shapes[1][0],)

    @property
    def config(self) -> dict[str, Any]:
        return {"in_stddev1_shape": self.in_shapes[0], "in_stddev2_shape": self.in_shapes[1]}

<<<<<<< HEAD
    def forward(self, x1: Tensor, x2: Tensor) -> Tensor:
        # x1 is the stddev1 and x2 is the stddev2
        var1 = torch.square(x1)  # (F, K1, C)
        var2 = torch.square(x2)  # (F, K2, C)
        inv_var1 = torch.reciprocal(var1).unsqueeze(dim=2)  # (F, K1, 1, C)
        inv_var2 = torch.reciprocal(var2).unsqueeze(dim=1)  # (F, 1, K2, C)
        var = torch.reciprocal(inv_var1 + inv_var2)  # (F, K1, K2, C)
        return torch.sqrt(var).view(-1, *self.shape)  # (F, K1 * K2, C)
=======
    def forward(self, stddev1: Tensor, stddev2: Tensor) -> Tensor:
        var1 = torch.square(stddev1)  # (F, B, K1, C)
        var2 = torch.square(stddev2)  # (F, B, K2, C)
        inv_var1 = torch.reciprocal(var1).unsqueeze(dim=3)  # (F, B, K1, 1, C)
        inv_var2 = torch.reciprocal(var2).unsqueeze(dim=2)  # (F, B, 1, K2, C)
        var = torch.reciprocal(inv_var1 + inv_var2)  # (F, B, K1, K2, C)
        return torch.sqrt(var).view(self.num_folds, -1, *self.shape)  # (F, B, K1 * K2, C)
>>>>>>> 628950af


class TorchGaussianProductLogPartition(TorchParameterOp):
    def __init__(
        self,
        in_mean1_shape: tuple[int, ...],
        in_stddev1_shape: tuple[int, ...],
        in_mean2_shape: tuple[int, ...],
        in_stddev2_shape: tuple[int, ...],
        *,
        num_folds: int = 1,
    ) -> None:
        assert in_mean1_shape == in_stddev1_shape
        assert in_mean2_shape == in_stddev2_shape
        super().__init__(
            in_mean1_shape, in_stddev1_shape, in_mean2_shape, in_stddev2_shape, num_folds=num_folds
        )
        self._log_two_pi = np.log(2.0 * np.pi)

    @property
    def shape(self) -> tuple[int, ...]:
        return (self.in_shapes[0][0] * self.in_shapes[2][0],)

    @property
    def config(self) -> dict[str, Any]:
        return {
            "in_mean1_shape": self.in_shapes[0],
            "in_stddev1_shape": self.in_shapes[1],
            "in_mean2_shape": self.in_shapes[2],
            "in_stddev2_shape": self.in_shapes[3],
        }

    def forward(
        self,
        mean1: Tensor,
        stddev1: Tensor,
        mean2: Tensor,
        stddev2: Tensor,
    ) -> Tensor:
        var1 = torch.square(stddev1)  # (F, B, K1, C)
        var2 = torch.square(stddev2)  # (F, B, K2, C)
        var12 = var1.unsqueeze(dim=3) + var2.unsqueeze(dim=2)  # (F, B, K1, K2, C)
        inv_var12 = torch.reciprocal(var12)
        sq_mahalanobis = torch.square(mean1.unsqueeze(dim=3) - mean2.unsqueeze(dim=2)) * inv_var12
        log_partition = -0.5 * (self._log_two_pi + torch.log(var12) + sq_mahalanobis)
        return log_partition.view(self.num_folds, -1, *self.shape)  # (F, B, K1 * K2, C)


class TorchPolynomialProduct(TorchBinaryParameterOp):
    # Use default __init__

    @property
    def shape(self) -> tuple[int, ...]:
        return (
            self.in_shapes[0][0] * self.in_shapes[1][0],  # dim K
            self.in_shapes[0][1] + self.in_shapes[1][1] - 1,  # dim dp1
        )

    def forward(self, x1: Tensor, x2: Tensor) -> Tensor:
        fft: Callable[..., Tensor]
        ifft: Callable[..., Tensor]
        if x1.is_complex() or x2.is_complex():
            fft = torch.fft.fft
            ifft = torch.fft.ifft
        else:
            fft = torch.fft.rfft
            ifft = torch.fft.irfft

        degp1 = x1.shape[-1] + x2.shape[-1] - 1  # deg1p1 + deg2p1 - 1 = (deg1 + deg2) + 1.

<<<<<<< HEAD
        spec1 = fft(x1, n=degp1, dim=-1)  # shape (F, K1, dp1).
        spec2 = fft(x2, n=degp1, dim=-1)  # shape (F, K2, dp1).
=======
        spec1 = fft(coeff1, n=degp1, dim=-1)  # shape (F, B, K1, dp1).
        spec2 = fft(coeff2, n=degp1, dim=-1)  # shape (F, B, K2, dp1).
>>>>>>> 628950af

        # shape (F, B, K1, 1, dp1), (F, B, 1, K2, dp1) -> (F, B, K1, K2, dp1) -> (F, B, K1*K2, dp1).
        spec = torch.flatten(
            spec1.unsqueeze(dim=-2) * spec2.unsqueeze(dim=-3), start_dim=2, end_dim=3
        )

        return ifft(spec, n=degp1, dim=-1)  # shape (F, B, K1*K2, dp1).


class TorchPolynomialDifferential(TorchUnaryParameterOp):
    def __init__(self, in_shape: tuple[int, ...], *, num_folds: int = 1, order: int = 1) -> None:
        if order <= 0:
            raise ValueError("The order of differentiation must be positive.")
        super().__init__(in_shape, num_folds=num_folds)
        self.order = order

    @property
    def shape(self) -> tuple[int, ...]:
        # if dp1>order, i.e., deg>=order, then diff, else const 0.
        return (
            self.in_shapes[0][0],
            self.in_shapes[0][1] - self.order if self.in_shapes[0][1] > self.order else 1,
        )

    @classmethod
    def _diff_once(cls, x: Tensor) -> Tensor:
        degp1 = x.shape[-1]  # x shape (F, B, K, dp1).
        arange = torch.arange(1, degp1, device=x.device)  # shape (deg,).
        return x[..., 1:] * arange  # a_n x^n -> n a_n x^(n-1), with a_0 disappeared.

<<<<<<< HEAD
    def forward(self, x: Tensor) -> Tensor:
        if x.shape[-1] <= self.order:
            return torch.zeros_like(x[..., :1])  # shape (F, K, 1).

        for _ in range(self.order):
            x = self._diff_once(x)
        return x  # shape (F, K, dp1-ord).
=======
    def forward(self, coeff: Tensor) -> Tensor:
        if coeff.shape[-1] <= self.order:
            return torch.zeros_like(coeff[..., :1])  # shape (F, B, K, 1).

        for _ in range(self.order):
            coeff = self._diff_once(coeff)
        return coeff  # shape (F, B, K, dp1-ord).
>>>>>>> 628950af
<|MERGE_RESOLUTION|>--- conflicted
+++ resolved
@@ -321,6 +321,54 @@
         return y.permute(1, 0, *tuple(range(2, len(y.size()))))  # (F, K_1, ..., K_n)
 
 
+class TorchGateFunctionParameter(TorchParameterInput):
+    def __init__(
+        self,
+        *shape: int,
+        gate_function_eval: CachedGateFunctionEval,
+        name: str,
+        fold_idx: int | list[int],
+    ):
+        fold_idx = fold_idx if isinstance(fold_idx, list) else [fold_idx]
+        super().__init__(num_folds=len(fold_idx))
+        self._gate_function_eval = gate_function_eval
+        self._shape = shape
+        self._name = name
+        self.register_buffer("_fold_idx", torch.tensor(fold_idx))
+
+    @property
+    def shape(self) -> tuple[int, ...]:
+        return self._shape
+
+    @property
+    def gate_function_eval(self) -> CachedGateFunctionEval:
+        return self._gate_function_eval
+
+    @property
+    def name(self) -> str:
+        return self._name
+
+    @property
+    def fold_idx(self) -> list[int]:
+        return self._fold_idx.cpu().tolist()
+
+    @property
+    def config(self) -> dict[str, Any]:
+        return {
+            "shape": self._shape,
+            "gate_function_eval": self.gate_function_eval,
+            "name": self._name,
+        }
+
+    def forward(self) -> Tensor:
+        # A dictionary from gate functions to their tensor value
+        y = self.gate_function_eval()  # shape: (B, group_size, K_1, ..., K_n)
+        # Slice the tensor by using the fold index
+        y = y[:, self._fold_idx]  # (B, F, K_1, ..., K_n)
+        # flat the batch dimension as if they were foldings
+        return y.permute(1, 0, *tuple(range(2, len(y.size()))))  # (F, K_1, ..., K_n)
+
+
 class TorchParameterOp(TorchParameterNode, ABC):
     def __init__(self, *in_shapes: tuple[int, ...], num_folds: int = 1):
         super().__init__(num_folds=num_folds)
@@ -890,24 +938,14 @@
     def config(self) -> dict[str, Any]:
         return {"in_stddev1_shape": self.in_shapes[0], "in_stddev2_shape": self.in_shapes[1]}
 
-<<<<<<< HEAD
     def forward(self, x1: Tensor, x2: Tensor) -> Tensor:
         # x1 is the stddev1 and x2 is the stddev2
-        var1 = torch.square(x1)  # (F, K1, C)
-        var2 = torch.square(x2)  # (F, K2, C)
-        inv_var1 = torch.reciprocal(var1).unsqueeze(dim=2)  # (F, K1, 1, C)
-        inv_var2 = torch.reciprocal(var2).unsqueeze(dim=1)  # (F, 1, K2, C)
-        var = torch.reciprocal(inv_var1 + inv_var2)  # (F, K1, K2, C)
-        return torch.sqrt(var).view(-1, *self.shape)  # (F, K1 * K2, C)
-=======
-    def forward(self, stddev1: Tensor, stddev2: Tensor) -> Tensor:
-        var1 = torch.square(stddev1)  # (F, B, K1, C)
-        var2 = torch.square(stddev2)  # (F, B, K2, C)
+        var1 = torch.square(x1)  # (F, B, K1, C)
+        var2 = torch.square(x2)  # (F, B, K2, C)
         inv_var1 = torch.reciprocal(var1).unsqueeze(dim=3)  # (F, B, K1, 1, C)
         inv_var2 = torch.reciprocal(var2).unsqueeze(dim=2)  # (F, B, 1, K2, C)
         var = torch.reciprocal(inv_var1 + inv_var2)  # (F, B, K1, K2, C)
         return torch.sqrt(var).view(self.num_folds, -1, *self.shape)  # (F, B, K1 * K2, C)
->>>>>>> 628950af
 
 
 class TorchGaussianProductLogPartition(TorchParameterOp):
@@ -978,13 +1016,8 @@
 
         degp1 = x1.shape[-1] + x2.shape[-1] - 1  # deg1p1 + deg2p1 - 1 = (deg1 + deg2) + 1.
 
-<<<<<<< HEAD
-        spec1 = fft(x1, n=degp1, dim=-1)  # shape (F, K1, dp1).
-        spec2 = fft(x2, n=degp1, dim=-1)  # shape (F, K2, dp1).
-=======
         spec1 = fft(coeff1, n=degp1, dim=-1)  # shape (F, B, K1, dp1).
         spec2 = fft(coeff2, n=degp1, dim=-1)  # shape (F, B, K2, dp1).
->>>>>>> 628950af
 
         # shape (F, B, K1, 1, dp1), (F, B, 1, K2, dp1) -> (F, B, K1, K2, dp1) -> (F, B, K1*K2, dp1).
         spec = torch.flatten(
@@ -1015,20 +1048,10 @@
         arange = torch.arange(1, degp1, device=x.device)  # shape (deg,).
         return x[..., 1:] * arange  # a_n x^n -> n a_n x^(n-1), with a_0 disappeared.
 
-<<<<<<< HEAD
-    def forward(self, x: Tensor) -> Tensor:
-        if x.shape[-1] <= self.order:
-            return torch.zeros_like(x[..., :1])  # shape (F, K, 1).
-
-        for _ in range(self.order):
-            x = self._diff_once(x)
-        return x  # shape (F, K, dp1-ord).
-=======
     def forward(self, coeff: Tensor) -> Tensor:
         if coeff.shape[-1] <= self.order:
             return torch.zeros_like(coeff[..., :1])  # shape (F, B, K, 1).
 
         for _ in range(self.order):
             coeff = self._diff_once(coeff)
-        return coeff  # shape (F, B, K, dp1-ord).
->>>>>>> 628950af
+        return coeff  # shape (F, B, K, dp1-ord).