--- conflicted
+++ resolved
@@ -67,21 +67,6 @@
         config = super().config
         config.update(dim=self.dim)
         return config
-
-
-class TorchSumParameter(TorchBinaryOpParameter):
-    def __init__(
-        self, in_shape1: Tuple[int, ...], in_shape2: Tuple[int, ...], *, num_folds: int = 1
-    ) -> None:
-        assert in_shape1 == in_shape2
-        super().__init__(in_shape1, in_shape2, num_folds=num_folds)
-
-    @property
-    def shape(self) -> Tuple[int, ...]:
-        return self.in_shapes[0]
-
-    def forward(self, x1: Tensor, x2: Tensor) -> Tensor:
-        return x1 + x2
 
 
 class TorchSumParameter(TorchBinaryOpParameter):
@@ -253,13 +238,9 @@
 
     @property
     def config(self) -> Dict[str, Any]:
-<<<<<<< HEAD
         config = super().config
         config.update(vmin=self.vmin, vmax=self.vmax)
         return config
-=======
-        return dict(vmin=self.vmin, vmax=self.vmax)
->>>>>>> 8cf68624
 
     def forward(self, x: Tensor) -> Tensor:
         return torch.sigmoid(x) * (self.vmax - self.vmin) + self.vmin
@@ -283,11 +264,7 @@
 
     @property
     def config(self) -> Dict[str, Any]:
-<<<<<<< HEAD
         config = super().config
-=======
-        config = dict()
->>>>>>> 8cf68624
         if self.vmin is not None:
             config.update(vmin=self.vmin)
         if self.vmax is not None:
@@ -335,38 +312,13 @@
         return torch.log_softmax(x, dim=self.dim + 1)
 
 
-<<<<<<< HEAD
-class TorchMatMulParameter(TorchBinaryOpParameter):
-    def __init__(
-        self, in_shape1: Tuple[int, ...], in_shape2: Tuple[int, ...], *, num_folds: int = 1
-    ) -> None:
-        assert len(in_shape1) == len(in_shape2) == 2
-        assert in_shape1[1] == in_shape2[0]
-        super().__init__(in_shape1, in_shape2, num_folds=num_folds)
-
-    @property
-    def shape(self) -> Tuple[int, ...]:
-        return self.in_shapes[0][0], self.in_shapes[1][1]
-
-    def forward(self, x1: Tensor, x2: Tensor) -> Tensor:
-        # x1: (F, d1, d2)
-        # x2: (F, d2, d3)
-        return torch.matmul(x1, x2)  # (F, d1, d3)
-
-
-=======
->>>>>>> 8cf68624
 class TorchGaussianProductMean(TorchParameterOp):
     def __init__(
         self,
         in_gaussian1_shape: Tuple[int, ...],
         in_gaussian2_shape: Tuple[int, ...],
         *,
-<<<<<<< HEAD
-        num_folds: int = 1,
-=======
-        num_folds: int = 1
->>>>>>> 8cf68624
+        num_folds: int = 1,
     ) -> None:
         assert (
             in_gaussian1_shape[0] == in_gaussian2_shape[0]
