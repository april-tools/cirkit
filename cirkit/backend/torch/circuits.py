--- conflicted
+++ resolved
@@ -1,7 +1,6 @@
 from collections.abc import Callable, Iterator
 
 import torch
-import einops as E
 from torch import Tensor
 
 from cirkit.backend.torch.graph.folding import (
@@ -24,16 +23,8 @@
         super().__init__(entries)
 
     def lookup(
-<<<<<<< HEAD
-        self,
-        module_outputs: List[Tensor],
-        *,
-        in_graph: Optional[Tensor] = None,
-    ) -> Iterator[Tuple[Tensor, ...]]:
-=======
         self, module_outputs: list[Tensor], *, in_graph: Tensor | None = None
     ) -> Iterator[tuple[TorchLayer | None, tuple[Tensor, ...]]]:
->>>>>>> 1d4f8f3e
         # Loop through the entries and yield inputs
         for entry in self._entries:
             # Catch the case there are some inputs coming from other modules
@@ -48,25 +39,17 @@
                 yield entry.module, (x,)
                 continue
 
-<<<<<<< HEAD
-            # Catch the case there are no inputs coming from other modules if not sampling
-            if in_graph is None:
-                yield ()
-            else:
-                assert in_fold_idx is not None
-                x = self._in_graph_fn(in_graph, in_fold_idx)
-                yield (x,)
-=======
             # Catch the case there are no inputs coming from other modules
             # That is, we are gathering the inputs of input layers
-            assert in_graph is not None
             assert isinstance(entry.module, TorchInputLayer)
-            # in_graph: An input batch (assignments to variables) of shape (B, C, D)
-            # scope_idx: The scope of the layers in each fold, a tensor of shape (F, D'), D' < D
-            # x: (B, C, D) -> (B, C, F, D') -> (F, C, B, D')
-            x = in_graph[..., entry.module.scope_idx].permute(2, 1, 0, 3)
-            yield entry.module, (x,)
->>>>>>> 1d4f8f3e
+            if in_graph is None:
+                yield entry.module, ()
+            else:
+                # in_graph: An input batch (assignments to variables) of shape (B, C, D)
+                # scope_idx: The scope of the layers in each fold, a tensor of shape (F, D'), D' < D
+                # x: (B, C, D) -> (B, C, F, D') -> (F, C, B, D')
+                x = in_graph[..., entry.module.scope_idx].permute(2, 1, 0, 3)
+                yield entry.module, (x,)
 
     @classmethod
     def from_index_info(
@@ -178,29 +161,13 @@
             self.topological_ordering(), outputs=self.outputs, incomings_fn=self.node_inputs
         )
 
-<<<<<<< HEAD
-    def _index_input(self, x: Tensor, idx: Tensor) -> Tensor:
-        # Index and process the input tensor, before feeding it to the input layers
-        # idx: (F, D)
-        # x: (B, C, D)
-        return x[..., idx].permute(2, 1, 0, 3)  # (F, C, B, D)
-=======
     def _build_address_book(self, fold_idx_info: FoldIndexInfo) -> LayerAddressBook:
         return LayerAddressBook.from_index_info(fold_idx_info, incomings_fn=self.layer_inputs)
->>>>>>> 1d4f8f3e
 
     def _evaluate_layers(self, x: Tensor) -> Tensor:
         # Evaluate layers on the given input
         y = self.evaluate(x)  # (O, B, K)
         return y.transpose(0, 1)  # (B, O, K)
-
-    def _sample_layers(self, num_samples: int) -> Tuple[Tensor, Tensor]:
-        # Sample layers
-        y = self._sample(num_samples)
-        samples = y[0][0, 0, :, :]  # (C, N, D)
-        samples = E.rearrange(samples, "c n d -> n c d")  # (N, C, D
-        mixture_samples = y[1]
-        return samples, mixture_samples  # (N, C, D)
 
 
 class TorchCircuit(AbstractTorchCircuit):
@@ -222,13 +189,8 @@
         return super().__call__(x)  # type: ignore[no-any-return,misc]
 
     def forward(self, x: Tensor) -> Tensor:
-<<<<<<< HEAD
-        return self._eval_layers(x)
-    
-=======
         return self._evaluate_layers(x)
 
->>>>>>> 1d4f8f3e
 
 class TorchConstantCircuit(AbstractTorchCircuit):
     """The tensorized circuit with concrete computational graph in PyTorch.
