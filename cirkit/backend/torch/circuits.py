--- conflicted
+++ resolved
@@ -237,13 +237,9 @@
         outputs: Sequence[TorchLayer],
         *,
         properties: StructuralProperties,
-<<<<<<< HEAD
         fold_idx_info: FoldIndexInfo[TorchLayer] | None = None,
-=======
-        fold_idx_info: FoldIndexInfo | None = None,
         gate_function_evals: Mapping[Mapping[str, CachedGateFunctionEval]] | None = None,
         symbolic_operation: CircuitOperation | None = None,
->>>>>>> 628950af
     ) -> None:
         """Initializes a torch circuit.
 
@@ -384,12 +380,11 @@
             for p in l.params.values():
                 p.reset_parameters()
 
-    def __call__(self, x: Tensor | None = None) -> Tensor:
-        return super().__call__(x)
-
-<<<<<<< HEAD
-    def forward(self, x: Tensor | None = None) -> Tensor:
-=======
+    def _build_unfold_index_info(self) -> FoldIndexInfo:
+        return build_unfold_index_info(
+            self.topological_ordering(), outputs=self.outputs, incomings_fn=self.node_inputs
+        )
+
     def _build_address_book(self, fold_idx_info: FoldIndexInfo) -> LayerAddressBook:
         return LayerAddressBook.from_index_info(fold_idx_info, incomings_fn=self.layer_inputs)
 
@@ -399,113 +394,43 @@
             # memoize the gate function execution
             gate_function_eval.memoize(**kwargs)
 
-    def _evaluate_layers(
-        self,
-        x: Tensor | None,
-        *,
-        gate_function_kwargs: Mapping[str, Mapping[str, Any]] | None = None,
+    def __call__(
+        self, x: Tensor | None = None, gate_function_kwargs: Mapping[str, Mapping[str, Any]] | None = None
     ) -> Tensor:
+        # IGNORE: Idiom for nn.Module.__call__.
+        return super().__call__(x, gate_function_kwargs=gate_function_kwargs)  # type: ignore[no-any-return,misc]
+
+    def forward(
+        self, x: Tensor | None = None, gate_function_kwargs: Mapping[str, Mapping[str, Any]] | None = None) -> Tensor:
+        """Evaluate the circuit layers in forward mode, i.e., by evaluating each layer by
+        following the topological ordering.
+
+        Args:
+            x: The tensor input of the circuit, with shape $(B, D)$, where B is the batch size,
+                and $D$ is the number of variables. It can be None if the circuit has empty scope,
+                i.e., it computes a constant tensor. Defaults to None.
+
+        Returns:
+            Tensor: The tensor output of the circuit, with shape $(B, O, K)$,
+                where $O$ is the number of vectorized outputs (i.e., the number of output layers),
+                and $K$ is the number of scalars in each output (e.g., the number of classes).
+
+        Raises:
+            ValueError: If the scope is not empty and the tensor input to the circuit is None.
+        """
+        if self._scope and x is None:
+            raise ValueError(f"Expected some input 'x', as the circuit has scope '{self._scope}'")
+        return self._evaluate_layers(x, gate_function_kwargs=gate_function_kwargs)
+
+    def _evaluate_layers(self, x: Tensor | None, gate_function_kwargs: Mapping[str, Mapping[str, Any]] | None = None) -> Tensor:
         # Memoize the gate functions.This will be called just before the invocation of the
         # [evaluate][cirkit.backend.torch.graph.modules.TorchDiAcyclicGraph.evaluate] method.
         self._memoize_gate_functions({} if gate_function_kwargs is None else gate_function_kwargs)
-
-        # Evaluate layers on the given input
-        y = self.evaluate(x)  # (O, B, K)
-        return y.transpose(0, 1)  # (B, O, K)
-
-
-class TorchCircuit(AbstractTorchCircuit):
-    """The torch circuit implementation.
-    Differently from [TorchConstantCircuit][cirkit.backend.torch.circuits.TorchConstantCircuit],
-    this circuit expects some input tensor, i.e., the assignment to variables.
-    """
-
-    def __call__(
-        self, x: Tensor, gate_function_kwargs: Mapping[str, Mapping[str, Any]] | None = None
-    ) -> Tensor:
-        # IGNORE: Idiom for nn.Module.__call__.
-        return super().__call__(x, gate_function_kwargs=gate_function_kwargs)  # type: ignore[no-any-return,misc]
-
-    def forward(
-        self, x: Tensor, gate_function_kwargs: Mapping[str, Mapping[str, Any]] | None = None
-    ) -> Tensor:
->>>>>>> 628950af
-        """Evaluate the circuit layers in forward mode, i.e., by evaluating each layer by
-        following the topological ordering.
-
-        Args:
-<<<<<<< HEAD
-            x: The tensor input of the circuit, with shape $(B, D)$, where B is the batch size,
-                and $D$ is the number of variables. It can be None if the circuit has empty scope,
-                i.e., it computes a constant tensor. Defaults to None.
-=======
-            x: The tensor input of the circuit, with shape $(B, C, D)$, where B is the batch size,
-                $C$ is the number of channels, and $D$ is the number of variables.
-            gate_function_kwargs: The arguments to pass to each gate function.
->>>>>>> 628950af
-
-        Returns:
-            Tensor: The tensor output of the circuit, with shape $(B, O, K)$,
-                where $O$ is the number of vectorized outputs (i.e., the number of output layers),
-                and $K$ is the number of scalars in each output (e.g., the number of classes).
-
-        Raises:
-            ValueError: If the scope is not empty and the tensor input to the circuit is None.
-        """
-<<<<<<< HEAD
-        if self._scope and x is None:
-            raise ValueError(f"Expected some input 'x', as the circuit has scope '{self._scope}'")
-        return self._evaluate_layers(x)
-=======
-        return self._evaluate_layers(x, gate_function_kwargs=gate_function_kwargs)
->>>>>>> 628950af
-
-    def _build_unfold_index_info(self) -> FoldIndexInfo[TorchLayer]:
-        return build_unfold_index_info(
-            self.topological_ordering(), outputs=self.outputs, incomings_fn=self.node_inputs
-        )
-
-<<<<<<< HEAD
-    def _build_address_book(self, fold_idx_info: FoldIndexInfo[TorchLayer]) -> LayerAddressBook:
-        return LayerAddressBook.from_index_info(fold_idx_info, incomings_fn=self.layer_inputs)
-
-    def _evaluate_layers(self, x: Tensor | None) -> Tensor:
+        
         # Evaluate layers on the given input
         y = self.evaluate(x)  # (O, B, K)
         y = y.transpose(0, 1)  # (B, O, K)
         # If the circuit has empty scope, we squeeze the batch dimension, as it is 1
         if not self._scope:
             y = y.squeeze(dim=0)  # (O, K)
-        return y
-=======
-class TorchConstantCircuit(AbstractTorchCircuit):
-    """The constant torch circuit implementation.
-
-    Differently from [TorchCircuit][cirkit.backend.torch.circuits.TorchCircuit],
-    this circuit does not expect an input tensor. For instance, this circuit class is
-    instantiated when a circuit encoding a partition function is compiled.
-    """
-
-    def __call__(
-        self, gate_function_kwargs: Mapping[str, Mapping[str, Any]] | None = None
-    ) -> Tensor:
-        # IGNORE: Idiom for nn.Module.__call__.
-        return super().__call__(gate_function_kwargs=gate_function_kwargs)  # type: ignore[no-any-return,misc]
-
-    def forward(
-        self, gate_function_kwargs: Mapping[str, Mapping[str, Any]] | None = None
-    ) -> Tensor:
-        """Evaluate the circuit layers in forward mode, i.e., by evaluating each layer by
-        following the topological ordering.
-
-        Args:
-            gate_function_kwargs: The arguments to pass to each gate function.
-
-        Returns:
-            Tensor: The tensor output of the circuit, with shape $(B, O, K)$,
-                where $O$ is the number of vectorized outputs (i.e., the number of output layers),
-                and $K$ is the number of scalars in each output (e.g., the number of classes).
-        """
-        x = self._evaluate_layers(None, gate_function_kwargs=gate_function_kwargs)  # (B, O, K)
-        return x.squeeze(dim=0)  # (O, K)
->>>>>>> 628950af
+        return y