from collections.abc import Callable, Iterator, Mapping, Sequence
from typing import Any

import torch
from torch import Tensor

from cirkit.backend.torch.graph.folding import (
    build_address_book_stacked_entry,
    build_unfold_index_info,
)
from cirkit.backend.torch.graph.modules import (
    AddressBook,
    AddressBookEntry,
    FoldIndexInfo,
    TorchDiAcyclicGraph,
)
from cirkit.backend.torch.layers import TorchInputLayer, TorchLayer
from cirkit.backend.torch.utils import CachedGateFunctionEval
from cirkit.symbolic.circuit import StructuralProperties
from cirkit.utils.conditional import GateFunctionParameterSpecs
<<<<<<< HEAD
from cirkit.utils.conditional import GateFunctionParameterSpecs
=======
>>>>>>> 5f842833
from cirkit.utils.scope import Scope


class LayerAddressBook(AddressBook):
    """The address book data structure for the circuits.
    See [AbstractTorchCircuit][cirkit.backend.torch.circuits.AbstractTorchCircuit].
    The address book stores a list of
    [AddressBookEntry][cirkit.backend.torch.graph.modules.AddressBookEntry],
    where each entry stores the information needed to gather the inputs to each (possibly folded)
    circuit layer.
    """

    def lookup(
        self, module_outputs: list[Tensor], *, in_graph: Tensor | None = None
    ) -> Iterator[tuple[TorchLayer | None, tuple]]:
        # Loop through the entries and yield inputs
        for entry in self:
            layer = entry.module
            in_layer_ids = entry.in_module_ids
            in_fold_idx = entry.in_fold_idx
            # Catch the case there are some inputs coming from other modules
            if in_layer_ids:
                in_fold_idx_h = in_fold_idx[0]
                in_layer_ids_h = in_layer_ids[0]
                if len(in_layer_ids_h) == 1:
                    x = module_outputs[in_layer_ids_h[0]]
                else:
                    x = torch.cat([module_outputs[mid] for mid in in_layer_ids_h], dim=0)
                x = x[in_fold_idx_h]
                yield layer, (x,)
                continue

            # Catch the case there are no inputs coming from other modules
            # That is, we are gathering the inputs of input layers
            assert isinstance(layer, TorchInputLayer)
            if layer.num_variables:
                if in_graph is None:
                    yield layer, ()
                    continue
                # in_graph: An input batch (assignments to variables) of shape (B, D)
                # scope_idx: The scope of the layers in each fold, a tensor of shape (F, D'), D' < D
                # x: (B, D) -> (B, F, D') -> (F, B, D')
                if len(in_graph.shape) != 2:
                    raise ValueError(
                        "The input to the circuit should have shape (B, D), "
                        "where B is the batch size and D is the number of variables "
                        "the circuit is defined on"
                    )
                x = in_graph[..., layer.scope_idx].permute(1, 0, 2)
                yield layer, (x,)
                continue

            # Pass the wanted batch dimension to constant layers
            yield layer, (1 if in_graph is None else in_graph.shape[0],)

    @classmethod
    def from_index_info(
        cls,
        fold_idx_info: FoldIndexInfo,
        *,
        incomings_fn: Callable[[TorchLayer], Sequence[TorchLayer]],
    ) -> "LayerAddressBook":
        """Constructs the layers address book using fold index information.

        Args:
            fold_idx_info: The fold index information.
            incomings_fn: A function mapping each circuit layer to the sequence of its inputs.

        Returns:
            A layers address book.
        """
        # The address book entries being built
        entries: list[AddressBookEntry] = []

        # A useful dictionary mapping module ids to their number of folds
        num_folds: dict[int, int] = {}

        # Build the bookkeeping data structure by following the topological ordering
        for mid, m in enumerate(fold_idx_info.ordering):
            # Retrieve the index information of the input modules
            in_modules_fold_idx = fold_idx_info.in_fold_idx[mid]

            # Catch the case of a folded module having the output of another module as input
            if incomings_fn(m):
                entry = build_address_book_stacked_entry(
                    m, in_modules_fold_idx, num_folds=num_folds
                )
            else:
                # Catch the case of a folded module having the input of the network as input
                # That is, this is the case of an input layer
                entry = AddressBookEntry(m, [], [])

            num_folds[mid] = m.num_folds
            entries.append(entry)

        # Append the last bookkeeping entry with the information to compute the output tensor
        entry = build_address_book_stacked_entry(
            None, [fold_idx_info.out_fold_idx], num_folds=num_folds, output=True
        )
        entries.append(entry)

        return LayerAddressBook(entries)


class AbstractTorchCircuit(TorchDiAcyclicGraph[TorchLayer]):
    """An abstract circuit implementation in torch.
    It is a (possibly folded) computational graph of torch layers implementations.
    """

    def __init__(
        self,
        scope: Scope,
        layers: Sequence[TorchLayer],
        in_layers: Mapping[TorchLayer, Sequence[TorchLayer]],
        outputs: Sequence[TorchLayer],
        *,
        properties: StructuralProperties,
        fold_idx_info: FoldIndexInfo | None = None,
    ) -> None:
        """Initializes a torch circuit.

        Args:
            scope: The variables scope.
            layers: The sequence of layers.
            in_layers: A dictionary mapping layers to their inputs, if any.
            outputs: A list of output layers.
            properties: The structural properties of the circuit.
            fold_idx_info: The folding index information.
                It can be None if the circuit is not folded.
<<<<<<< HEAD
            gate_function_evals: A mapping from external gate functions to cached evaluations.
=======
>>>>>>> 5f842833
        """
        super().__init__(
            layers,
            in_layers,
            outputs,
            fold_idx_info=fold_idx_info,
        )
        self._scope = scope
        self._properties = properties
<<<<<<< HEAD
        gate_function_evals = {} if gate_function_evals is None else gate_function_evals
        self._gate_function_evals = gate_function_evals
=======
>>>>>>> 5f842833

    @property
    def scope(self) -> Scope:
        """Retrieve the variables scope of the circuit.

        Returns:
            The scope.
        """
        return self._scope

    @property
    def num_variables(self) -> int:
        """Retrieve the number of variables the circuit is defined on.

        Returns:
            The number of variables.
        """
        return len(self.scope)

    @property
    def properties(self) -> StructuralProperties:
        """Retrieve the structural properties of the circuit.

        Returns:
            The structural properties.
        """
        return self._properties

    @property
    def layers(self) -> Sequence[TorchLayer]:
        """Retrieve the layers.

        Returns:
            The layers.
        """
        return self.nodes

    def layer_inputs(self, l: TorchLayer) -> Sequence[TorchLayer]:
        """Given a layer, retrieve the layers that are input to it.

        Args:
            l: The layer.

        Returns:
            The inputs to the given layer.
        """
        return self.node_inputs(l)

    def layer_outputs(self, l: TorchLayer) -> Sequence[TorchLayer]:
        """Given a layer, retrieve the layers that receive input from it.

        Args:
            l: The layer.

        Returns:
            The outputs from the given layer.
        """
        return self.node_outputs(l)

    @property
    def layers_inputs(self) -> Mapping[TorchLayer, Sequence[TorchLayer]]:
        """Retrieve the map from layers to their inputs.

        Returns:
            The layers inputs map.
        """
        return self.nodes_inputs

    @property
    def layers_outputs(self) -> Mapping[TorchLayer, Sequence[TorchLayer]]:
        """Retrieve the map from layers to their outputs.

        Returns:
            The layers outputs map.
        """
        return self.nodes_outputs

    @property
    def gate_function_evals(self) -> Mapping[str, CachedGateFunctionEval]:
        """Return the mapping between a gate function and its evaluation.

        Returns:
            Mapping[str, CachedGateFunctionEval]: The mapping between a gate
                function and its evaluation. 
        """
        return self._gate_function_evals

    def reset_parameters(self) -> None:
        """Reset the parameters of the circuit in-place."""
        # For each layer, initialize its parameters, if any
        for l in self.layers:
            for p in l.params.values():
                p.reset_parameters()

    def _build_unfold_index_info(self) -> FoldIndexInfo:
        return build_unfold_index_info(
            self.topological_ordering(), outputs=self.outputs, incomings_fn=self.node_inputs
        )

    def _build_address_book(self, fold_idx_info: FoldIndexInfo) -> LayerAddressBook:
        return LayerAddressBook.from_index_info(fold_idx_info, incomings_fn=self.layer_inputs)

    def _memoize_gate_functions(self, gate_function_kwargs: Mapping[str, Mapping[str, Any]]):
        for gate_function_id, gate_function_eval in self._gate_function_evals.items():
            kwargs = gate_function_kwargs.get(gate_function_id, {})
            # memoize the gate function execution
            gate_function_eval.memoize(**kwargs)

    def _evaluate_layers(
        self,
        x: Tensor | None,
        *,
        gate_function_kwargs: Mapping[str, Mapping[str, Any]] | None = None,
    ) -> Tensor:
        # Memoize the gate functions.This will be called just before the invocation of the
        # [evaluate][cirkit.backend.torch.graph.modules.TorchDiAcyclicGraph.evaluate] method.
        self._memoize_gate_functions({} if gate_function_kwargs is None else gate_function_kwargs)
        
        # Evaluate layers on the given input
        y = self.evaluate(x)  # (O, B, K)
        return y.transpose(0, 1)  # (B, O, K)


class TorchCircuit(AbstractTorchCircuit):
    """The torch circuit implementation.
    Differently from [TorchConstantCircuit][cirkit.backend.torch.circuits.TorchConstantCircuit],
    this circuit expects some input tensor, i.e., the assignment to variables.
    """

<<<<<<< HEAD
    def __call__(self, x: Tensor, gate_function_kwargs: Mapping[str, Mapping[str, Any]] | None = None) -> Tensor:
=======
    def __call__(self, x: Tensor) -> Tensor:
        # IGNORE: Idiom for nn.Module.__call__.
        return super().__call__(x)  # type: ignore[no-any-return,misc]

    def forward(self, x: Tensor) -> Tensor:
        """Evaluate the circuit layers in forward mode, i.e., by evaluating each layer by
        following the topological ordering.

        Args:
            x: The tensor input of the circuit, with shape $(B, C, D)$, where B is the batch size,
                $C$ is the number of channels, and $D$ is the number of variables.

        Returns:
            Tensor: The tensor output of the circuit, with shape $(B, O, K)$,
                where $O$ is the number of vectorized outputs (i.e., the number of output layers),
                and $K$ is the number of scalars in each output (e.g., the number of classes).
        """
        return self._evaluate_layers(x)


class TorchConditionalCircuit(AbstractTorchCircuit):
    """The conditional torch circuit implementation."""

    def __init__(
        self,
        scope: Scope,
        layers: Sequence[TorchLayer],
        in_layers: Mapping[TorchLayer, Sequence[TorchLayer]],
        outputs: Sequence[TorchLayer],
        *,
        properties: StructuralProperties,
        gate_function_specs: GateFunctionParameterSpecs,
        fold_idx_info: FoldIndexInfo | None = None,
        gate_function_evals: Mapping[str, CachedGateFunctionEval] | None = None,
    ) -> None:
        """Initializes a conditional torch circuit.

        Args:
            scope: The variables scope.
            layers: The sequence of layers.
            in_layers: A dictionary mapping layers to their inputs, if any.
            outputs: A list of output layers.
            properties: The structural properties of the circuit.
            gate_function_specs: The specifications for the gate functions of the circuit.
            fold_idx_info: The folding index information.
                It can be None if the circuit is not folded.
            gate_function_evals: A mapping from gate function identifiers to a cached evaluator.
        """
        super().__init__(
            scope,
            layers,
            in_layers,
            outputs,
            properties=properties,
            fold_idx_info=fold_idx_info,
        )
        self._gate_function_specs = gate_function_specs
        gate_function_evals = {} if gate_function_evals is None else gate_function_evals
        self._gate_function_evals: Mapping[str, CachedGateFunctionEval] = gate_function_evals

    @property
    def gate_function_specs(self) -> GateFunctionParameterSpecs:
        return self._gate_function_specs

    @property
    def gate_function_evals(self) -> Mapping[str, CachedGateFunctionEval]:
        return self._gate_function_evals

    def __call__(
        self, x: Tensor, *, gate_function_kwargs: Mapping[str, Mapping[str, Any]] | None = None
    ) -> Tensor:
>>>>>>> 5f842833
        # IGNORE: Idiom for nn.Module.__call__.
        return super().__call__(x, gate_function_kwargs=gate_function_kwargs)  # type: ignore[no-any-return,misc]

    def forward(self, x: Tensor, gate_function_kwargs: Mapping[str, Mapping[str, Any]] | None = None) -> Tensor:
        """Evaluate the circuit layers in forward mode, i.e., by evaluating each layer by
        following the topological ordering.

        Args:
            x: The tensor input of the circuit, with shape $(B, C, D)$, where B is the batch size,
                $C$ is the number of channels, and $D$ is the number of variables.
<<<<<<< HEAD
            gate_function_kwargs: A mapping from a group of conditioned layers to another mapping,
                containing the inputs to the gate function.
=======
            gate_function_kwargs: The arguments to pass to each gate function.
>>>>>>> 5f842833

        Returns:
            Tensor: The tensor output of the circuit, with shape $(B, O, K)$,
                where $O$ is the number of vectorized outputs (i.e., the number of output layers),
                and $K$ is the number of scalars in each output (e.g., the number of classes).
        """
        # Evaluate the external models and cache their result.
        # This will be called just before the invokation of the
        # [evaluate][cirkit.backend.torch.graph.modules.TorchDiAcyclicGraph.evaluate] method.
        gate_function_kwargs = {} if gate_function_kwargs is None else gate_function_kwargs
        for gate_function_id, gate_function_eval in self._gate_function_evals.items():
            kwargs = gate_function_kwargs.get(gate_function_id, {})
            # provide the correct shape to the gate function (including the batch size)
            # and memoize its execution on the provided arguments
            shape = (x.size(0), *self.gate_function_specs[gate_function_id])
            gate_function_eval.memoize(shape, **kwargs)
        
        return self._evaluate_layers(x)


class TorchConstantCircuit(AbstractTorchCircuit):
    """The constant torch circuit implementation.

    Differently from [TorchCircuit][cirkit.backend.torch.circuits.TorchCircuit],
    this circuit does not expect an input tensor. For instance, this circuit class is
    instantiated when a circuit encoding a partition function is compiled.
    """

    def __call__(self) -> Tensor:
        # IGNORE: Idiom for nn.Module.__call__.
        return super().__call__()  # type: ignore[no-any-return,misc]

    def forward(self) -> Tensor:
        """Evaluate the circuit layers in forward mode, i.e., by evaluating each layer by
        following the topological ordering.

        Returns:
            Tensor: The tensor output of the circuit, with shape $(B, O, K)$,
                where $O$ is the number of vectorized outputs (i.e., the number of output layers),
                and $K$ is the number of scalars in each output (e.g., the number of classes).
        """
        x = self._evaluate_layers(None)  # (B, O, K)
        return x.squeeze(dim=0)  # (O, K)<|MERGE_RESOLUTION|>--- conflicted
+++ resolved
@@ -18,10 +18,6 @@
 from cirkit.backend.torch.utils import CachedGateFunctionEval
 from cirkit.symbolic.circuit import StructuralProperties
 from cirkit.utils.conditional import GateFunctionParameterSpecs
-<<<<<<< HEAD
-from cirkit.utils.conditional import GateFunctionParameterSpecs
-=======
->>>>>>> 5f842833
 from cirkit.utils.scope import Scope
 
 
@@ -140,6 +136,7 @@
         *,
         properties: StructuralProperties,
         fold_idx_info: FoldIndexInfo | None = None,
+        gate_function_evals: Mapping[Mapping[str, CachedGateFunctionEval]] | None = None,
     ) -> None:
         """Initializes a torch circuit.
 
@@ -151,10 +148,7 @@
             properties: The structural properties of the circuit.
             fold_idx_info: The folding index information.
                 It can be None if the circuit is not folded.
-<<<<<<< HEAD
             gate_function_evals: A mapping from external gate functions to cached evaluations.
-=======
->>>>>>> 5f842833
         """
         super().__init__(
             layers,
@@ -164,11 +158,8 @@
         )
         self._scope = scope
         self._properties = properties
-<<<<<<< HEAD
         gate_function_evals = {} if gate_function_evals is None else gate_function_evals
         self._gate_function_evals = gate_function_evals
-=======
->>>>>>> 5f842833
 
     @property
     def scope(self) -> Scope:
@@ -298,81 +289,7 @@
     this circuit expects some input tensor, i.e., the assignment to variables.
     """
 
-<<<<<<< HEAD
     def __call__(self, x: Tensor, gate_function_kwargs: Mapping[str, Mapping[str, Any]] | None = None) -> Tensor:
-=======
-    def __call__(self, x: Tensor) -> Tensor:
-        # IGNORE: Idiom for nn.Module.__call__.
-        return super().__call__(x)  # type: ignore[no-any-return,misc]
-
-    def forward(self, x: Tensor) -> Tensor:
-        """Evaluate the circuit layers in forward mode, i.e., by evaluating each layer by
-        following the topological ordering.
-
-        Args:
-            x: The tensor input of the circuit, with shape $(B, C, D)$, where B is the batch size,
-                $C$ is the number of channels, and $D$ is the number of variables.
-
-        Returns:
-            Tensor: The tensor output of the circuit, with shape $(B, O, K)$,
-                where $O$ is the number of vectorized outputs (i.e., the number of output layers),
-                and $K$ is the number of scalars in each output (e.g., the number of classes).
-        """
-        return self._evaluate_layers(x)
-
-
-class TorchConditionalCircuit(AbstractTorchCircuit):
-    """The conditional torch circuit implementation."""
-
-    def __init__(
-        self,
-        scope: Scope,
-        layers: Sequence[TorchLayer],
-        in_layers: Mapping[TorchLayer, Sequence[TorchLayer]],
-        outputs: Sequence[TorchLayer],
-        *,
-        properties: StructuralProperties,
-        gate_function_specs: GateFunctionParameterSpecs,
-        fold_idx_info: FoldIndexInfo | None = None,
-        gate_function_evals: Mapping[str, CachedGateFunctionEval] | None = None,
-    ) -> None:
-        """Initializes a conditional torch circuit.
-
-        Args:
-            scope: The variables scope.
-            layers: The sequence of layers.
-            in_layers: A dictionary mapping layers to their inputs, if any.
-            outputs: A list of output layers.
-            properties: The structural properties of the circuit.
-            gate_function_specs: The specifications for the gate functions of the circuit.
-            fold_idx_info: The folding index information.
-                It can be None if the circuit is not folded.
-            gate_function_evals: A mapping from gate function identifiers to a cached evaluator.
-        """
-        super().__init__(
-            scope,
-            layers,
-            in_layers,
-            outputs,
-            properties=properties,
-            fold_idx_info=fold_idx_info,
-        )
-        self._gate_function_specs = gate_function_specs
-        gate_function_evals = {} if gate_function_evals is None else gate_function_evals
-        self._gate_function_evals: Mapping[str, CachedGateFunctionEval] = gate_function_evals
-
-    @property
-    def gate_function_specs(self) -> GateFunctionParameterSpecs:
-        return self._gate_function_specs
-
-    @property
-    def gate_function_evals(self) -> Mapping[str, CachedGateFunctionEval]:
-        return self._gate_function_evals
-
-    def __call__(
-        self, x: Tensor, *, gate_function_kwargs: Mapping[str, Mapping[str, Any]] | None = None
-    ) -> Tensor:
->>>>>>> 5f842833
         # IGNORE: Idiom for nn.Module.__call__.
         return super().__call__(x, gate_function_kwargs=gate_function_kwargs)  # type: ignore[no-any-return,misc]
 
@@ -383,12 +300,7 @@
         Args:
             x: The tensor input of the circuit, with shape $(B, C, D)$, where B is the batch size,
                 $C$ is the number of channels, and $D$ is the number of variables.
-<<<<<<< HEAD
-            gate_function_kwargs: A mapping from a group of conditioned layers to another mapping,
-                containing the inputs to the gate function.
-=======
             gate_function_kwargs: The arguments to pass to each gate function.
->>>>>>> 5f842833
 
         Returns:
             Tensor: The tensor output of the circuit, with shape $(B, O, K)$,
