import functools
from abc import ABC
from collections.abc import Iterable
from typing import Any, Mapping

import torch
from torch import Tensor

from cirkit.backend.torch.circuits import TorchCircuit
from cirkit.backend.torch.layers import TorchInnerLayer, TorchInputLayer, TorchLayer
from cirkit.utils.scope import Scope


class Query(ABC):
    """An object used to run queries of circuits compiled using the torch backend."""

    def __init__(self) -> None:
        ...


class IntegrateQuery(Query):
    """The integration query object allows marginalising out variables.

    Computes output in two forward passes:
        a) The normal circuit forward pass for input x
        b) The integration forward pass where all variables are marginalised

    A mask over random variables is computed based on the scopes passed as
    input. This determines whether the integrated or normal circuit result
    is returned for each variable.
    """

    def __init__(self, circuit: TorchCircuit) -> None:
        """Initialize an integration query object.

        Args:
            circuit: The circuit to integrate over.

        Raises:
            ValueError: If the circuit to integrate is not smooth or not decomposable.
        """
        if not circuit.properties.smooth or not circuit.properties.decomposable:
            raise ValueError(
                f"The circuit to integrate must be smooth and decomposable, "
                f"but found {circuit.properties}"
            )
        super().__init__()
        self._circuit = circuit

    def __call__(
        self,
        x: Tensor,
        *,
        integrate_vars: Tensor | Scope | Iterable[Scope],
        gate_function_kwargs: Mapping[str, Mapping[str, Any]] | None = None,
    ) -> Tensor:
        """Solve an integration query, given an input batch and the variables to integrate.

        Args:
            x: An input batch of shape $(B, D)$, where $B$ is the batch size,
                and $D$ is the number of variables.
            integrate_vars: The variables to integrate. It must be a subset of the variables on
                which the circuit given in the constructor is defined on.
                The format can be one of the following three:
                    1. Tensor of shape (B, D) where B is the batch size and D is the number of
                        variables in the scope of the circuit. Its dtype should be torch.bool
                        and have True in the positions of random variables that should be
                        marginalised out and False elsewhere.
                    2. Scope, in this case the same integration mask is applied for all entries
                        of the batch
                    3. List of Scopes, where the length of the list must be either 1 or B. If
                        the list has length 1, behaves as above.
        Returns:
            The result of the integration query, given as a tensor of shape $(B, O, K)$,
                where $B$ is the batch size, $O$ is the number of output vectors of the circuit, and
                $K$ is the number of units in each output vector.
        """
        if isinstance(integrate_vars, Tensor):
            # Check type of tensor is boolean
            if integrate_vars.dtype != torch.bool:
                raise ValueError(
                    f"Expected dtype of tensor to be torch.bool, got {integrate_vars.dtype}"
                )
            # If single dimensional tensor, assume batch size = 1
            if len(integrate_vars.shape) == 1:
                integrate_vars = torch.unsqueeze(integrate_vars, 0)
            # If the scope is correct, proceed, otherwise error
            num_vars = max(self._circuit.scope) + 1
            if integrate_vars.shape[1] == num_vars:
                integrate_vars_mask = integrate_vars
            else:
                raise ValueError(
                    f"Circuit scope has {num_vars} variables but integrate_vars "
                    f"was defined over {integrate_vars.shape[1]} != {num_vars} variables"
                )
        else:
            # Convert list of scopes to a boolean mask of dimension (B, N) where
            # N is the number of variables in the circuit's scope.
            integrate_vars_mask = IntegrateQuery.scopes_to_mask(self._circuit, integrate_vars)
            integrate_vars_mask = integrate_vars_mask.to(x.device)

        # Check batch sizes of input x and mask are compatible
        if integrate_vars_mask.shape[0] not in (1, x.shape[0]):
            raise ValueError(
                "The number of scopes to integrate over must "
                "either match the batch size of x, or be 1 if you "
                "want to broadcast. Found #inputs = "
                f"{x.shape[0]} != {integrate_vars_mask.shape[0]} = len(integrate_vars)"
            )

<<<<<<< HEAD
        # Memoize the gate functions before evaluating the circuit
        self._circuit._memoize_gate_functions(gate_function_kwargs)
=======
        gate_function_kwargs = {} if gate_function_kwargs is None else gate_function_kwargs
        for gate_function_id, gate_function_eval in self._circuit._gate_function_evals.items():
            kwargs = gate_function_kwargs.get(gate_function_id, {})
            gate_function_eval.memoize(**kwargs)
>>>>>>> 85f808b8

        output = self._circuit.evaluate(
            x,
            module_fn=functools.partial(
                IntegrateQuery._layer_fn, integrate_vars_mask=integrate_vars_mask
            ),
        )  # (O, B, K)
        return output.transpose(0, 1)  # (B, O, K)

    @staticmethod
    def _layer_fn(layer: TorchLayer, x: Tensor, *, integrate_vars_mask: Tensor) -> Tensor:
        # Evaluate a layer: if it is not an input layer, then evaluate it in the usual
        # feed-forward way. Otherwise, use the variables to integrate to solve the marginal
        # queries on the input layers.
        output = layer(x)  # (F, B, Ko)
        if not isinstance(layer, TorchInputLayer):
            return output
        if layer.num_variables > 1:
            raise NotImplementedError("Integration of multivariate input layers is not supported")
        # integrate_vars_mask is a boolean tensor of dim (B, N)
        # where N is the number of variables in the scope of the whole circuit.
        #
        # layer.scope_idx contains a subset of the variable_idxs of the scope
        # but may be a reshaped tensor; the shape and order of the variables may be different.
        #
        # as such, we need to use the idxs in layer.scope_idx to lookup the values from
        # the integrate_vars_mask - this will return the correct shape and values.
        #
        # if integrate_vars_mask was a vector, we could do integrate_vars_mask[layer.scope_idx]
        # the vmap below applies the above across the B dimension

        # integration_mask has dimension (B, F, Ko)
        integration_mask = torch.vmap(lambda x: x[layer.scope_idx])(integrate_vars_mask)
        # permute to match integration_output: integration_mask has dimension (F, B, Ko)
        integration_mask = integration_mask.permute([1, 0, 2])

        if not torch.any(integration_mask).item():
            return output

        integration_output = layer.integrate()
        # Use the integration mask to select which output should be the result of
        # an integration operation, and which should not be
        # This is done in parallel for all folds, and regardless of whether the
        # circuit is folded or unfolded
        return torch.where(integration_mask, integration_output, output)

    @staticmethod
    def scopes_to_mask(circuit: TorchCircuit, batch_integrate_vars: Scope | list[Scope]):
        """Accepts a batch of scopes and returns a boolean mask as a tensor with
        True in positions of specified scope indices and False otherwise.
        """
        # If we passed a single scope, assume B = 1
        if isinstance(batch_integrate_vars, Scope):
            batch_integrate_vars = [batch_integrate_vars]

        batch_size = len(tuple(batch_integrate_vars))
        # There are cases where the circuit.scope may change,
        # e.g. we may marginalise out X_1 and the length of the scope may be smaller
        # but the actual scope will not have been shifted.
        num_rvs = max(circuit.scope) + 1
        num_idxs = sum(len(s) for s in batch_integrate_vars)

        # TODO: Maybe consider using a sparse tensor
        mask = torch.zeros((batch_size, num_rvs), dtype=torch.bool)

        # Catch case of only empty scopes where the following command will fail
        if num_idxs == 0:
            return mask

        batch_idxs, rv_idxs = zip(
            *((i, idx) for i, idxs in enumerate(batch_integrate_vars) for idx in idxs if idxs)
        )

        # Check that we have not asked to marginalise variables that are not defined
        invalid_idxs = Scope(rv_idxs) - circuit.scope
        if invalid_idxs:
            raise ValueError(
                "The variables to marginalize must be a subset of "
                "the circuit scope. Invalid variables "
                f"not in scope: {list(invalid_idxs)} "
            )

        mask[batch_idxs, rv_idxs] = True

        return mask


class SamplingQuery(Query):
    """The sampling query object."""

    def __init__(self, circuit: TorchCircuit) -> None:
        """Initialize a sampling query object. Currently, only sampling from the joint distribution
            is supported, i.e., sampling won't work in the case of circuits obtained by
            marginalization, or by observing evidence. Conditional sampling is currently not
            implemented.

        Args:
            circuit: The circuit to sample from.

        Raises:
            ValueError: If the circuit to sample from is not normalised.
        """
        if not circuit.properties.smooth or not circuit.properties.decomposable:
            raise ValueError(
                f"The circuit to sample from must be smooth and decomposable, "
                f"but found {circuit.properties}"
            )
        # TODO: add a check to verify the circuit is monotonic and normalized?
        super().__init__()
        self._circuit = circuit

    def __call__(self, num_samples: int = 1) -> tuple[Tensor, list[Tensor]]:
        """Sample a number of data points.

        Args:
            num_samples: The number of samples to return.

        Return:
            A pair (samples, mixture_samples), consisting of (i) an assignment to the observed
            variables the circuit is defined on, and (ii) the samples of the finitely-discrete
            latent variables associated to the sum units. The samples (i) are returned as a
            tensor of shape (num_samples, num_variables).

        Raises:
            ValueError: if the number of samples is not a positive number.
        """
        if num_samples <= 0:
            raise ValueError("The number of samples must be a positive number")

        mixture_samples: list[Tensor] = []
        # samples: (O, K, num_samples, D)
        samples = self._circuit.evaluate(
            module_fn=functools.partial(
                self._layer_fn,
                num_samples=num_samples,
                mixture_samples=mixture_samples,
            ),
        )
        # samples: (num_samples, O, K, D)
        samples = samples.permute(2, 0, 1, 3)
        # TODO: fix for the case of multi-output circuits, i.e., O != 1 or K != 1
        samples = samples[:, 0, 0]  # (num_samples, D)
        return samples, mixture_samples

    def _layer_fn(
        self, layer: TorchLayer, *inputs: Tensor, num_samples: int, mixture_samples: list[Tensor]
    ) -> Tensor:
        # Sample from an input layer
        if not inputs:
            assert isinstance(layer, TorchInputLayer)
            samples = layer.sample(num_samples)
            samples = self._pad_samples(samples, layer.scope_idx)
            mixture_samples.append(samples)
            return samples

        # Sample through an inner layer
        assert isinstance(layer, TorchInnerLayer)
        samples, mix_samples = layer.sample(*inputs)
        if mix_samples is not None:
            mixture_samples.append(mix_samples)
        return samples

    def _pad_samples(self, samples: Tensor, scope_idx: Tensor) -> Tensor:
        """Pads univariate samples to the size of the scope of the circuit (output dimension)
        according to scope for compatibility in downstream inner nodes.
        """
        if scope_idx.shape[1] != 1:
            raise NotImplementedError("Padding is only implemented for univariate samples")

        # padded_samples: (F, K, num_samples, D)
        padded_samples = torch.zeros(
            (*samples.shape, len(self._circuit.scope)), device=samples.device, dtype=samples.dtype
        )
        fold_idx = torch.arange(samples.shape[0], device=samples.device)
        padded_samples[fold_idx, :, :, scope_idx.squeeze(dim=1)] = samples
        return padded_samples<|MERGE_RESOLUTION|>--- conflicted
+++ resolved
@@ -1,6 +1,7 @@
 import functools
 from abc import ABC
 from collections.abc import Iterable
+from typing import Any, Mapping
 from typing import Any, Mapping
 
 import torch
@@ -108,15 +109,8 @@
                 f"{x.shape[0]} != {integrate_vars_mask.shape[0]} = len(integrate_vars)"
             )
 
-<<<<<<< HEAD
         # Memoize the gate functions before evaluating the circuit
         self._circuit._memoize_gate_functions(gate_function_kwargs)
-=======
-        gate_function_kwargs = {} if gate_function_kwargs is None else gate_function_kwargs
-        for gate_function_id, gate_function_eval in self._circuit._gate_function_evals.items():
-            kwargs = gate_function_kwargs.get(gate_function_id, {})
-            gate_function_eval.memoize(**kwargs)
->>>>>>> 85f808b8
 
         output = self._circuit.evaluate(
             x,
