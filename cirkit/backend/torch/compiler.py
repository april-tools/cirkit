import functools
import os
from collections import defaultdict
from itertools import chain
from typing import IO, Callable, Dict, List, Optional, Tuple, Union, cast

from torch import Tensor

from cirkit.backend.compiler import (
    AbstractCompiler,
    CompilerInitializerRegistry,
    CompilerLayerRegistry,
    CompilerParameterRegistry,
)
from cirkit.backend.registry import CompilerRegistry
from cirkit.backend.torch.circuits import AbstractTorchCircuit, TorchCircuit, TorchConstantCircuit
from cirkit.backend.torch.graph.folding import build_folded_graph
from cirkit.backend.torch.graph.optimize import (
    GraphOptPattern,
    match_optimization_patterns,
    optimize_graph,
)
from cirkit.backend.torch.initializers import stacked_initializer_
from cirkit.backend.torch.layers import TorchLayer
from cirkit.backend.torch.optimization.layers import (
    DEFAULT_LAYER_FUSE_OPT_RULES,
    DEFAULT_LAYER_SHATTER_OPT_RULES,
)
from cirkit.backend.torch.optimization.parameters import DEFAULT_PARAMETER_OPT_RULES
from cirkit.backend.torch.optimization.registry import (
    LayerOptApplyFunc,
    LayerOptMatch,
    LayerOptPattern,
    LayerOptRegistry,
    ParameterOptApplyFunc,
    ParameterOptMatch,
    ParameterOptPattern,
    ParameterOptRegistry,
)
<<<<<<< HEAD
from cirkit.backend.torch.parameters.nodes import (
    TorchParameterNode,
    TorchParameterOp,
    TorchPointerParameter,
    TorchTensorParameter,
)
from cirkit.backend.torch.parameters.parameter import TorchParameter
=======
from cirkit.backend.torch.parameters.leaves import (
    TorchParameterNode,
    TorchPointerParameter,
    TorchTensorParameter,
)
from cirkit.backend.torch.parameters.parameter import TorchParameter, TorchParameterOp
>>>>>>> 60e1f7a4
from cirkit.backend.torch.rules import (
    DEFAULT_INITIALIZER_COMPILATION_RULES,
    DEFAULT_LAYER_COMPILATION_RULES,
    DEFAULT_PARAMETER_COMPILATION_RULES,
)
from cirkit.backend.torch.semiring import Semiring, SemiringImpl
from cirkit.symbolic.circuit import Circuit, CircuitOperator, pipeline_topological_ordering
from cirkit.symbolic.initializers import Initializer
from cirkit.symbolic.layers import Layer
from cirkit.symbolic.parameters import Parameter, ParameterNode, TensorParameter


class TorchCompilerState:
    def __init__(self):
        # A map from symbolic parameter tensors to a tuple containing the compiled parameter tensor,
        # and the slice index, which is 0 if the compiled parameter tensor is unfolded.
        # If the compiled parameter tensor is folded, then the slice index can be non-zero.
        self._compiled_parameters: Dict[TensorParameter, Tuple[TorchTensorParameter, int]] = {}

        # We keep a reverse map from compiled and unfolded parameter tensors
        # to the corresponding symbolic parameter tensors.
        # This is useful to update the map from symbolic to compiled parameter tensors above
        # after we fold the tensor parameters within a circuit.
        # Since this is useful only for folding, it will be cleared after each circuit compilation.
        self._symbolic_parameters: Dict[TorchTensorParameter, TensorParameter] = {}

    def finish_compilation(self) -> None:
        # Clear the map from (unfolded) compiled parameter tensors to symbolic ones
        self._symbolic_parameters.clear()

    def retrieve_compiled_parameter(self, p: TensorParameter) -> Tuple[TorchTensorParameter, int]:
        # Retrieve the compiled parameter: we return the fold index as well.
        return self._compiled_parameters[p]

    def retrieve_symbolic_parameter(self, p: TorchTensorParameter) -> TensorParameter:
        # Retrieve the symbolic parameter tensor associated to the compiled one (which is unfolded)
        return self._symbolic_parameters[p]

    def register_compiled_parameter(
        self, sp: TensorParameter, cp: TorchTensorParameter, *, fold_idx: Optional[int] = None
    ) -> None:
        # Register a link from a symbolic parameter tensor to a compiled parameter tensor.
        if fold_idx is None:
            # We are registering an unfolded compiled parameter tensor
            # So, we can also register the reverse map (i.e., compiled to symbolic)
            self._compiled_parameters[sp] = (cp, 0)
            self._symbolic_parameters[cp] = sp

        # We are registering a folded compiled parameter tensor
        # So, we associate the symbolic parameter tensor to a particular slice of the
        # folded compiled parameter tensor, which is specified by the 'fold_idx'.
        self._compiled_parameters[sp] = (cp, fold_idx)


class TorchCompiler(AbstractCompiler):
    def __init__(self, semiring: str = "sum-product", fold: bool = False, optimize: bool = False):
        super().__init__(
            CompilerLayerRegistry(DEFAULT_LAYER_COMPILATION_RULES),
            CompilerParameterRegistry(DEFAULT_PARAMETER_COMPILATION_RULES),
            CompilerInitializerRegistry(DEFAULT_INITIALIZER_COMPILATION_RULES),
            fold=fold,
            optimize=optimize,
        )

        # The semiring being used at compile time
        self._semiring: Semiring = SemiringImpl.from_name(semiring)

        # The state of the compiler
        self._state = TorchCompilerState()

        # The registry of optimization rules
        self._optimization_registry = {
            "parameter": ParameterOptRegistry(DEFAULT_PARAMETER_OPT_RULES),
            "layer_fuse": LayerOptRegistry(DEFAULT_LAYER_FUSE_OPT_RULES),
            "layer_shatter": LayerOptRegistry(DEFAULT_LAYER_SHATTER_OPT_RULES),
        }

    def compile_pipeline(self, sc: Circuit) -> AbstractTorchCircuit:
        # Compile the circuits following the topological ordering of the pipeline.
        for sci in pipeline_topological_ordering([sc]):
            # Check if the circuit in the pipeline has already been compiled
            if self.is_compiled(sci):
                continue

            # Compile the circuit
            self._compile_circuit(sci)

        # Return the compiled circuit (i.e., the output of the circuit pipeline)
        return self.get_compiled_circuit(sc)

    @property
    def semiring(self) -> Semiring:
        return self._semiring

    @property
    def is_fold_enabled(self) -> bool:
        return self._flags["fold"]

    @property
    def is_optimize_enabled(self) -> bool:
        return self._flags["optimize"]

    @property
    def state(self) -> TorchCompilerState:
        return self._state

    def compile_parameter(self, parameter: Parameter) -> TorchParameter:
        # A map from symbolic to compiled parameters
        compiled_nodes_map: Dict[ParameterNode, TorchParameterNode] = {}

        # The parameter nodes, and their inputs
        nodes: List[TorchParameterNode] = []
        in_nodes: Dict[TorchParameterNode, List[TorchParameterNode]] = {}

        # Compile the parameter by following the topological ordering
        for p in parameter.topological_ordering():
            # Compile the parameter node and make the connections
            compiled_p = self._compile_parameter_node(p)
            in_compiled_nodes = [compiled_nodes_map[pi] for pi in parameter.node_inputs(p)]
            in_nodes[compiled_p] = in_compiled_nodes
            compiled_nodes_map[p] = compiled_p
            nodes.append(compiled_p)

        # Build the parameter's computational graph
        outputs = [compiled_nodes_map[parameter.output]]
        return TorchParameter(nodes, in_nodes, outputs, topologically_ordered=True)

    def compiler_initializer(self, initializer: Initializer) -> Callable[[Tensor], Tensor]:
        # Retrieve the rule for the given initializer and compile it
        signature = type(initializer)
        rule = self.retrieve_initializer_rule(signature)
        return cast(Callable[[Tensor], Tensor], rule(self, initializer))

    def retrieve_optimization_registry(self, kind: str) -> CompilerRegistry:
        return cast(CompilerRegistry, self._optimization_registry[kind])

    def retrieve_optimization_rule(self, kind: str, pattern: GraphOptPattern) -> Callable:
        registry = self.retrieve_optimization_registry(kind)
        return registry.retrieve_rule(pattern)

    def _compile_layer(self, layer: Layer) -> TorchLayer:
        signature = type(layer)
        rule = self.retrieve_layer_rule(signature)
        return cast(TorchLayer, rule(self, layer))

    def _compile_parameter_node(self, node: ParameterNode) -> TorchParameterNode:
        signature = type(node)
        rule = self.retrieve_parameter_rule(signature)
        return cast(TorchParameterNode, rule(self, node))

    def _compile_circuit(self, sc: Circuit) -> AbstractTorchCircuit:
        # A map from symbolic to compiled layers
        compiled_layers_map: Dict[Layer, TorchLayer] = {}

        # The inputs of each layer
        in_layers: Dict[TorchLayer, List[TorchLayer]] = {}

        # Compile layers by following the topological ordering
        for sl in sc.topological_ordering():
            # Compile the layer, for any layer types
            layer = self._compile_layer(sl)

            # Build the connectivity between compiled layers
            ins = [compiled_layers_map[sli] for sli in sc.layer_inputs(sl)]
            in_layers[layer] = ins
            compiled_layers_map[sl] = layer

        # If the symbolic circuit being compiled has been obtained by integrating
        # another circuit over all the variables it is defined on,
        # then return a 'constant circuit' whose interface does not require inputs
        if (
            sc.operation is not None
            and sc.operation.operator == CircuitOperator.INTEGRATION
            and sc.operation.metadata["scope"] == sc.scope
        ):
            cc_cls = TorchConstantCircuit
        else:
            cc_cls = TorchCircuit

        # Construct the sequence of output layers
        outputs = [compiled_layers_map[sl] for sl in sc.outputs]

        # Construct the tensorized circuit
        layers = [compiled_layers_map[sl] for sl in compiled_layers_map.keys()]
        cc = cc_cls(
            sc.scope,
            sc.num_channels,
            layers=layers,
            in_layers=in_layers,
            outputs=outputs,
            topologically_ordered=True,
        )

        # Post-process the compiled circuit, i.e.,
        # optionally apply optimizations to it and then fold it
        cc = self._post_process_circuit(cc)

        # Initialize some stuff
        cc.reset_parameters()
        cc.initialize_address_book()

        # Register the compiled circuit
        self.register_compiled_circuit(sc, cc)

        # Signal the end of the circuit compilation to the state
        self._state.finish_compilation()
        return cc

    def _post_process_circuit(self, cc: AbstractTorchCircuit) -> AbstractTorchCircuit:
        if self.is_optimize_enabled:
            # Optimize the circuit computational graph
            opt_cc = _optimize_circuit(self, cc, max_opt_steps=5)
            del cc
            cc = opt_cc
        if self.is_fold_enabled:
            # Optimize the circuit by folding it
            opt_cc = _fold_circuit(self, cc)
            del cc
            cc = opt_cc
        return cc

    def save(
        self,
        sym_filepath: Union[IO, os.PathLike, str],
        compiled_filepath: Union[IO, os.PathLike, str],
    ):
        ...

    @staticmethod
    def load(
        sym_filepath: Union[IO, os.PathLike, str], tens_filepath: Union[IO, os.PathLike, str]
    ) -> "TorchCompiler":
        ...


def _fold_circuit(compiler: TorchCompiler, cc: AbstractTorchCircuit) -> AbstractTorchCircuit:
    # Fold the layers in the given circuit, by following the layer-wise topological ordering
    layers, in_layers, outputs, fold_idx_info = build_folded_graph(
        cc.layerwise_topological_ordering(),
        outputs=cc.outputs,
        incomings_fn=cc.layer_inputs,
        fold_group_fn=functools.partial(_fold_layers_group, compiler=compiler),
        in_address_fn=lambda l: l.scope,
    )

    # Instantiate a folded circuit
    return type(cc)(
        cc.scope,
        cc.num_channels,
        layers,
        in_layers,
        outputs,
        topologically_ordered=True,
        fold_idx_info=fold_idx_info,
    )


def _fold_layers_group(layers: List[TorchLayer], *, compiler: TorchCompiler) -> TorchLayer:
    # Retrieve the class of the folded layer, as well as the configuration attributes
    fold_layer_cls = type(layers[0])
    fold_layer_conf = layers[0].config
    num_folds = len(layers)
    fold_layer_conf.update(num_folds=num_folds)

    # Retrieve the parameters of each layer
    layer_params: Dict[str, List[TorchParameter]] = defaultdict(list)
    for l in layers:
        for n, p in l.params.items():
            layer_params[n].append(p)

    # Fold the parameters, if the layers have any
    fold_layer_parameters: Dict[str, TorchParameter] = {
        n: _fold_parameters(compiler, ps) for n, ps in layer_params.items()
    }

    # Instantiate a new folded layer, using the folded layer configuration and the folded parameters
    return fold_layer_cls(**fold_layer_conf, **fold_layer_parameters, semiring=compiler.semiring)


def _fold_parameters(compiler: TorchCompiler, parameters: List[TorchParameter]) -> TorchParameter:
    # Retrieve:
    # (i)  the parameter nodes and the input to each node;
    # (ii) the layer-wise (aka bottom-up) topological orderings of parameter nodes
    in_nodes: Dict[TorchParameterNode, List[TorchParameterNode]] = {}
    for pi in parameters:
        in_nodes.update(pi.nodes_inputs)
    ordering: List[List[TorchParameterNode]] = []
    for pi in parameters:
        for i, frontier in enumerate(pi.layerwise_topological_ordering()):
            if i < len(ordering):
                ordering[i].extend(frontier)
                continue
            ordering.append(frontier)

    # Fold the nodes in the merged parameter computational graphs,
    # by following the layer-wise topological ordering
    nodes, in_nodes, outputs, fold_idx_info = build_folded_graph(
        ordering,
        outputs=chain.from_iterable(map(lambda pi: pi.outputs, parameters)),
        incomings_fn=in_nodes.get,
        fold_group_fn=functools.partial(_fold_parameter_nodes_group, compiler=compiler),
    )

    # Construct the folded parameter's computational graph
    return TorchParameter(
        nodes, in_nodes, outputs, topologically_ordered=True, fold_idx_info=fold_idx_info
    )


def _fold_parameter_nodes_group(
    group: List[TorchParameterNode], *, compiler: TorchCompiler
) -> TorchParameterNode:
    fold_node_cls = type(group[0])
    # Catch the case we are folding tensor parameters
    # That is, we set the number of folds, copy the number of parameters and relevant flags,
    # and stack the initialization functions together.
    if issubclass(fold_node_cls, TorchTensorParameter):
        assert all(isinstance(p, TorchTensorParameter) for p in group)
        folded_node = TorchTensorParameter(
            *group[0].shape,
            num_folds=len(group),
            requires_grad=group[0].requires_grad,
            initializer_=functools.partial(
<<<<<<< HEAD
                stacked_initializer_, initializers=list(map(lambda p: p.initializer, group))
            ),
            dtype=group[0].dtype,
=======
                stacked_initializer_, initializers=list(map(lambda p: p.initializer_, group))
            ),
>>>>>>> 60e1f7a4
        )
        # If we are folding parameter tensors, then update the registry as to maintain the correct
        # mapping between symbolic parameter leaves (which are unfolded) and slices within the folded
        # compiled parameter leaves.
        for i, p in enumerate(group):
            sp = compiler.state.retrieve_symbolic_parameter(p)
            compiler.state.register_compiled_parameter(sp, folded_node, fold_idx=i)
        return folded_node
    # Catch the case we are folding parameters obtained via slicing
    # This case regularly fires when doing operations over circuits
    # that are compiled into folded tensorized circuits
    if issubclass(fold_node_cls, TorchPointerParameter):
        assert all(isinstance(p, TorchPointerParameter) for p in group)
        if len(group) == 1:
            # Catch the case we are not able to fold multiple tensor slicing operations
            # In such a case, just have the slice as folded parameter (i.e., number of folds = 1)
            return group[0]
        # Catch the case we are able to fold multiple tensor slicing operations
        in_folded_node = group[0].deref()
        in_fold_idx: List[int] = list(
            chain.from_iterable(
                list(range(p.num_folds)) if p.fold_idx is None else p.fold_idx for p in group
            )
        )
        return TorchPointerParameter(in_folded_node, fold_idx=in_fold_idx)
    # We are folding an operator: just set the number of folds and copy the configuration parameters
    assert all(isinstance(p, TorchParameterOp) for p in group)
    return fold_node_cls(*group[0].in_shapes, num_folds=len(group), **group[0].config)


def _optimize_circuit(
    compiler: TorchCompiler, cc: AbstractTorchCircuit, *, max_opt_steps: int = 5
) -> AbstractTorchCircuit:
    assert max_opt_steps > 0

    # Each optimization step consists of three kinds of optimizations (see below).
    # We continue optimizing until no further optimization can be performed
    # or if we reach a maximum number of optimization steps being performed
    optimizing = True
    opt_step = 0
    while optimizing and opt_step < max_opt_steps:
        # First optimization step: optimize the parameters node of the parameter graphs of each layer
        opt_cc, opt_fuse_parameter_nodes = _optimize_parameter_nodes(compiler, cc)
        del cc
        cc = opt_cc

        # Second optimization step: shatter layers in multiple more efficient ones
        opt_cc, opt_shatter_layers = _optimize_layers(compiler, cc, shatter=True)
        del cc
        cc = opt_cc

        # Third optimization step: fuse multiple layers into a single more efficient one
        opt_cc, opt_fuse_layers = _optimize_layers(compiler, cc, shatter=False)
        del cc
        cc = opt_cc

        # Update the optimization step and whether we should continue optimizing
        optimizing = opt_fuse_parameter_nodes or opt_shatter_layers or opt_fuse_layers
        opt_step += 1

    return cc


def _optimize_parameter_nodes(
    compiler: TorchCompiler, cc: AbstractTorchCircuit
) -> Tuple[AbstractTorchCircuit, bool]:
    def match_optimizer(match: ParameterOptMatch) -> Tuple[TorchParameterNode, ...]:
        rule = compiler.retrieve_optimization_rule("parameter", match.pattern)
        func = cast(ParameterOptApplyFunc, rule)
        return func(compiler, match)

    # Loop through all the layers
    has_been_optimized = False
    patterns = compiler.retrieve_optimization_registry("parameter").signatures
    for layer in cc.layers:
        # Retrieve the parameter computational graphs of the layer
        for pname, pgraph in layer.params.items():
            # Optimize the parameter computational graph
            optimize_result = optimize_graph(
                pgraph.topological_ordering(),
                pgraph.outputs,
                patterns,
                incomings_fn=pgraph.node_inputs,
                pattern_matcher_fn=_match_parameter_nodes_pattern,
                match_optimizer_fn=match_optimizer,
            )

            # Check if no optimization is possible
            if optimize_result is None:
                continue
            nodes, in_nodes, outputs = optimize_result

            # Build the optimized computational graph
            pgraph = type(pgraph)(nodes, in_nodes, outputs, topologically_ordered=True)

            # Update the parameter computational graph assigned to the layer
            assert hasattr(layer, pname)
            setattr(layer, pname, pgraph)
            has_been_optimized = True

    # Check whether no parameter optimization has been possible
    if has_been_optimized:
        return cc, True
    return cc, False


def _optimize_layers(
    compiler: TorchCompiler, cc: AbstractTorchCircuit, *, shatter: bool = False
) -> Tuple[AbstractTorchCircuit, bool]:
    def match_optimizer_shatter(match: LayerOptMatch) -> Tuple[TorchLayer, ...]:
        rule = compiler.retrieve_optimization_rule("layer_shatter", match.pattern)
        func = cast(LayerOptApplyFunc, rule)
        return func(compiler, match)

    def match_optimizer_fuse(match: LayerOptMatch) -> Tuple[TorchLayer, ...]:
        rule = compiler.retrieve_optimization_rule("layer_fuse", match.pattern)
        func = cast(LayerOptApplyFunc, rule)
        return func(compiler, match)

    registry = compiler.retrieve_optimization_registry("layer_shatter" if shatter else "layer_fuse")
    match_optimizer = match_optimizer_shatter if shatter else match_optimizer_fuse
    optimize_result = optimize_graph(
        cc.topological_ordering(),
        cc.outputs,
        registry.signatures,
        incomings_fn=cc.layer_inputs,
        pattern_matcher_fn=_match_layer_pattern,
        match_optimizer_fn=match_optimizer,
    )
    if optimize_result is None:
        return cc, False
    layers, in_layers, outputs = optimize_result
    cc = type(cc)(cc.scope, cc.num_channels, layers, in_layers, outputs, topologically_ordered=True)
    return cc, True


def _match_parameter_nodes_pattern(
    node: TorchParameterNode,
    pattern: ParameterOptPattern,
    *,
    incomings_fn: Callable[[TorchParameterNode], List[TorchParameterNode]],
) -> Optional[ParameterOptMatch]:
    pattern_entries = pattern.entries()
    num_entries = len(pattern_entries)
    matched_nodes = []

    # Start matching the pattern from the root
    # TODO: generalize to match DAGs or binary trees
    for nid in range(num_entries):
        if not isinstance(node, pattern_entries[nid]):
            return None
        in_nodes = incomings_fn(node)
        if len(in_nodes) > 1 and nid != num_entries - 1:
            return None
        matched_nodes.append(node)
        if nid != num_entries - 1:
            (node,) = in_nodes

    return ParameterOptMatch(pattern, matched_nodes)


def _match_layer_pattern(
    layer: TorchLayer,
    pattern: LayerOptPattern,
    *,
    incomings_fn: Callable[[TorchLayer], List[TorchLayer]],
) -> Optional[LayerOptMatch]:
    ppatterns = pattern.ppatterns()
    pattern_entries = pattern.entries()
    num_entries = len(pattern_entries)
    matched_layers = []
    matched_parameters = []

    # Start matching the pattern from the root
    # TODO: generalize to match DAGs or binary trees
    for lid in range(num_entries):
        # First, attempt to match the layer
        if not isinstance(layer, pattern_entries[lid]):
            return None
        in_nodes = incomings_fn(layer)
        if len(in_nodes) > 1 and lid != num_entries - 1:
            return None

        # Second, attempt to match the patterns specified for its parameters
        lpmatches = {}
        for pname, ppattern in ppatterns[lid].items():
            pgraph = layer.params[pname]
            matches, _ = match_optimization_patterns(
                pgraph.topological_ordering(),
                pgraph.outputs,
                [ppattern],
                incomings_fn=pgraph.node_inputs,
                pattern_matcher_fn=_match_parameter_nodes_pattern,
            )
            if not matches:
                return None
            lpmatches[pname] = matches
        matched_parameters.append(lpmatches)

        # We got a match with the layer and its parameters.
        # Next, try to match its input sub-graph.
        matched_layers.append(layer)
        if lid != num_entries - 1:
            (layer,) = in_nodes

    return LayerOptMatch(pattern, matched_layers, matched_parameters)<|MERGE_RESOLUTION|>--- conflicted
+++ resolved
@@ -37,7 +37,6 @@
     ParameterOptPattern,
     ParameterOptRegistry,
 )
-<<<<<<< HEAD
 from cirkit.backend.torch.parameters.nodes import (
     TorchParameterNode,
     TorchParameterOp,
@@ -45,14 +44,6 @@
     TorchTensorParameter,
 )
 from cirkit.backend.torch.parameters.parameter import TorchParameter
-=======
-from cirkit.backend.torch.parameters.leaves import (
-    TorchParameterNode,
-    TorchPointerParameter,
-    TorchTensorParameter,
-)
-from cirkit.backend.torch.parameters.parameter import TorchParameter, TorchParameterOp
->>>>>>> 60e1f7a4
 from cirkit.backend.torch.rules import (
     DEFAULT_INITIALIZER_COMPILATION_RULES,
     DEFAULT_LAYER_COMPILATION_RULES,
@@ -376,14 +367,9 @@
             num_folds=len(group),
             requires_grad=group[0].requires_grad,
             initializer_=functools.partial(
-<<<<<<< HEAD
                 stacked_initializer_, initializers=list(map(lambda p: p.initializer, group))
             ),
-            dtype=group[0].dtype,
-=======
-                stacked_initializer_, initializers=list(map(lambda p: p.initializer_, group))
-            ),
->>>>>>> 60e1f7a4
+            dtype=group[0].dtype
         )
         # If we are folding parameter tensors, then update the registry as to maintain the correct
         # mapping between symbolic parameter leaves (which are unfolded) and slices within the folded
