--- conflicted
+++ resolved
@@ -121,7 +121,6 @@
         if name not in SemiringImpl._registry:
             raise IndexError(
                 f"Unknown semiring '{name}'. Use @SemiringImpl.register(<name>) to register a new semiring"
-<<<<<<< HEAD
             )
         return SemiringImpl._registry[name]
 
@@ -149,35 +148,6 @@
         return func(x)
 
     @final
-=======
-            )
-        return SemiringImpl._registry[name]
-
-    @final
-    @classmethod
-    def map_from(cls, x: Tensor, semiring: Semiring) -> Tensor:
-        """Map a tensor from the given semiring to `this` semiring.
-
-        Args:
-            x:
-            semiring:
-
-        Returns:
-
-        """
-        if cls == semiring:
-            return x
-        func: Optional[Callable[[Tensor], Tensor]] = SemiringImpl._registry_morphisms.get(
-            (semiring, cls), None
-        )
-        if func is None:
-            raise NotImplementedError(
-                f"Semiring map from '{semiring.__name__}' to '{cls.__name__}' is not implemented"
-            )
-        return func(x)
-
-    @final
->>>>>>> 60e1f7a4
     def __new__(cls) -> "SemiringImpl":
         """Raise an error when this class is instantiated.
 
@@ -196,11 +166,7 @@
         *,
         inputs: Tuple[Tensor, ...],
         operands: Tuple[Tensor, ...],
-<<<<<<< HEAD
         dim: int,
-=======
-        dim: Union[int, Sequence[int]],
->>>>>>> 60e1f7a4
         keepdim: bool,
     ) -> Tensor:
         operands = tuple(cls.cast(opd) for opd in operands)
@@ -208,11 +174,7 @@
         def _einsum_func(*xs: Tensor) -> Tensor:
             return torch.einsum(equation, *xs, *operands)
 
-<<<<<<< HEAD
         return cls.apply_reduce(_einsum_func, *inputs, dim=dim, keepdim=keepdim)
-=======
-        return cls.apply(_einsum_func, *inputs, dim=dim, keepdim=keepdim)
->>>>>>> 60e1f7a4
 
     # NOTE: Subclasses should not touch any of the above final static methods but should implement
     #       all the following abstract class methods, and subclasses should be @final.
@@ -291,115 +253,6 @@
 
     @classmethod
     @abstractmethod
-<<<<<<< HEAD
-    def apply_reduce(
-=======
-    def apply(
->>>>>>> 60e1f7a4
-        cls,
-        func: Callable[[Unpack[Ts]], Tensor],
-        *xs: Unpack[Ts],
-        dim: int,
-        keepdim: bool,
-    ) -> Tensor:
-        """Apply a sum-like functions to the tensor(s).
-
-        The sum units may perform not just plain sum, but also weighted sum or even einsum. In \
-        fact, it can possibly be any function that is linear to the each input. All that kind of \
-        func can be used here.
-
-        It is expected that func always does computation in the linear space, as with numerical \
-        tricks, only relatively significant numbers contribute the final answer, and underflow \
-        will not affect much. However, the input/output values may still be in another space, and \
-        needs to be projected here.
-
-        Args:
-            func (Callable[[Unpack[Ts]], Tensor]): The sum-like function to be applied.
-            *xs (Unpack[Ts]): The input tensors. Type expected to be Tensor.
-<<<<<<< HEAD
-            dim (int): The dimension along which the values are \
-                correlated and must be scaled together, i.e., the dim to sum along. This should \
-=======
-            dim (Union[int, Sequence[int]]): The dimension(s) along which the values are \
-                correlated and must be scaled together, i.e., the dim(s) to sum along. This should \
->>>>>>> 60e1f7a4
-                match the actual operation done by func. The same dim is shared among all inputs.
-            keepdim (bool): Whether the dim is kept as a size-1 dim, should match the actual \
-                operation done by func.
-
-        Returns:
-            Tensor: The sum result.
-        """
-
-
-@SemiringImpl.register("sum-product")
-@final  # type: ignore[misc]
-class SumProductSemiring(SemiringImpl):
-    """The linear space computation."""
-
-    @classmethod
-    def cast(cls, x: Tensor) -> Tensor:
-        """Cast a tensor to the data type required by the semiring.
-
-        Args:
-            x (Tensor): The tensor.
-
-        Returns:
-            Tensor: The tensor converted to the required data type.
-        """
-        if x.is_floating_point():
-            return x
-        raise ValueError(f"Cannot cast a tensor of type '{x.dtype}' to the '{cls.__name__}'")
-<<<<<<< HEAD
-=======
-
-    @classmethod
-    def sum(
-        cls, x: Tensor, /, *, dim: Optional[Union[int, Sequence[int]]] = None, keepdim: bool = False
-    ) -> Tensor:
-        dim = tuple(dim) if isinstance(dim, Sequence) else dim  # dim must be concrete type for sum.
-        return x.sum(dim=dim, keepdim=keepdim)
-
-    @classmethod
-    def add(cls, *xs: Tensor) -> Tensor:
-        raise functools.reduce(torch.add, xs)
-
-    @classmethod
-    def prod(
-        cls, x: Tensor, /, *, dim: Optional[Union[int, Sequence[int]]] = None, keepdim: bool = False
-    ) -> Tensor:
-        # prod only accepts one dim and cannot be None.
-        dims = dim if isinstance(dim, Sequence) else (dim,) if dim is not None else range(x.ndim)
-
-        x = torch.prod(flatten_dims(x, dims=dims), dim=dims[0], keepdim=keepdim)
-        if keepdim:  # We don't need to unflatten if not keepdim -- dims are just squeezed.
-            # If we do keepdim, just "unqueeze" the 1s to the correct position.
-            x = unflatten_dims(x, dims=dims, shape=(1,) * len(dims))
->>>>>>> 60e1f7a4
-
-    @classmethod
-    def sum(cls, x: Tensor, /, *, dim: Optional[int] = None, keepdim: bool = False) -> Tensor:
-        return x.sum(dim=dim, keepdim=keepdim)
-
-    @classmethod
-<<<<<<< HEAD
-    def add(cls, *xs: Tensor) -> Tensor:
-        raise functools.reduce(torch.add, xs)
-
-    @classmethod
-    def prod(cls, x: Tensor, /, *, dim: Optional[int] = None, keepdim: bool = False) -> Tensor:
-        # prod only accepts one dim and cannot be None.
-        dim = dim if dim is not None else range(x.ndim)
-        return torch.prod(x, dim=dim, keepdim=keepdim)
-
-    @classmethod
-=======
->>>>>>> 60e1f7a4
-    def mul(cls, *xs: Tensor) -> Tensor:
-        return functools.reduce(torch.mul, xs)
-
-    @classmethod
-<<<<<<< HEAD
     def apply_reduce(
         cls,
         func: Callable[[Unpack[Ts]], Tensor],
@@ -407,75 +260,115 @@
         dim: int,
         keepdim: bool,
     ) -> Tensor:
-        return func(*xs)
-
-
-=======
-    def apply(
-        cls,
-        func: Callable[[Unpack[Ts]], Tensor],
-        *xs: Unpack[Ts],
-        dim: Union[int, Sequence[int]],
-        keepdim: bool,
-    ) -> Tensor:
-        return func(*xs)
-
-
->>>>>>> 60e1f7a4
-@SemiringImpl.register("lse-sum")
+        """Apply a sum-like functions to the tensor(s).
+
+        The sum units may perform not just plain sum, but also weighted sum or even einsum. In \
+        fact, it can possibly be any function that is linear to the each input. All that kind of \
+        func can be used here.
+
+        It is expected that func always does computation in the linear space, as with numerical \
+        tricks, only relatively significant numbers contribute the final answer, and underflow \
+        will not affect much. However, the input/output values may still be in another space, and \
+        needs to be projected here.
+
+        Args:
+            func (Callable[[Unpack[Ts]], Tensor]): The sum-like function to be applied.
+            *xs (Unpack[Ts]): The input tensors. Type expected to be Tensor.
+            dim (int): The dimension along which the values are \
+                correlated and must be scaled together, i.e., the dim to sum along. This should \
+                match the actual operation done by func. The same dim is shared among all inputs.
+            keepdim (bool): Whether the dim is kept as a size-1 dim, should match the actual \
+                operation done by func.
+
+        Returns:
+            Tensor: The sum result.
+        """
+
+
+@SemiringImpl.register("sum-product")
 @final  # type: ignore[misc]
-class LSESumSemiring(SemiringImpl):
-    """The log space computation."""
+class SumProductSemiring(SemiringImpl):
+    """The linear space computation."""
 
     @classmethod
     def cast(cls, x: Tensor) -> Tensor:
+        """Cast a tensor to the data type required by the semiring.
+
+        Args:
+            x (Tensor): The tensor.
+
+        Returns:
+            Tensor: The tensor converted to the required data type.
+        """
         if x.is_floating_point():
             return x
         raise ValueError(f"Cannot cast a tensor of type '{x.dtype}' to the '{cls.__name__}'")
 
     @classmethod
-<<<<<<< HEAD
     def sum(cls, x: Tensor, /, *, dim: Optional[int] = None, keepdim: bool = False) -> Tensor:
-=======
-    def sum(
-        cls, x: Tensor, /, *, dim: Optional[Union[int, Sequence[int]]] = None, keepdim: bool = False
-    ) -> Tensor:
-        dim = tuple(dim) if isinstance(dim, Sequence) else dim  # dim must be concrete type for sum.
->>>>>>> 60e1f7a4
-        return x.logsumexp(dim=dim, keepdim=keepdim)
+        return x.sum(dim=dim, keepdim=keepdim)
 
     @classmethod
     def add(cls, *xs: Tensor) -> Tensor:
-        return functools.reduce(torch.logaddexp, xs)
-
-    @classmethod
-<<<<<<< HEAD
+        raise functools.reduce(torch.add, xs)
+
+    @classmethod
     def prod(cls, x: Tensor, /, *, dim: Optional[int] = None, keepdim: bool = False) -> Tensor:
-=======
-    def prod(
-        cls, x: Tensor, /, *, dim: Optional[Union[int, Sequence[int]]] = None, keepdim: bool = False
-    ) -> Tensor:
->>>>>>> 60e1f7a4
-        dim = tuple(dim) if isinstance(dim, Sequence) else dim  # dim must be concrete type for sum.
-        return x.sum(dim=dim, keepdim=keepdim)
+        # prod only accepts one dim and cannot be None.
+        dim = dim if dim is not None else range(x.ndim)
+        return torch.prod(x, dim=dim, keepdim=keepdim)
 
     @classmethod
     def mul(cls, *xs: Tensor) -> Tensor:
-        return functools.reduce(torch.add, xs)
-
-    @classmethod
-<<<<<<< HEAD
+        return functools.reduce(torch.mul, xs)
+
+    @classmethod
     def apply_reduce(
-=======
-    def apply(
->>>>>>> 60e1f7a4
         cls,
         func: Callable[[Unpack[Ts]], Tensor],
         *xs: Unpack[Ts],
         dim: int,
         keepdim: bool,
     ) -> Tensor:
-<<<<<<< HEAD
+        return func(*xs)
+
+
+@SemiringImpl.register("lse-sum")
+@final  # type: ignore[misc]
+class LSESumSemiring(SemiringImpl):
+    """The log space computation."""
+
+    @classmethod
+    def cast(cls, x: Tensor) -> Tensor:
+        if x.is_floating_point():
+            return x
+        raise ValueError(f"Cannot cast a tensor of type '{x.dtype}' to the '{cls.__name__}'")
+
+    @classmethod
+    def sum(cls, x: Tensor, /, *, dim: Optional[int] = None, keepdim: bool = False) -> Tensor:
+        return x.logsumexp(dim=dim, keepdim=keepdim)
+
+    @classmethod
+    def add(cls, *xs: Tensor) -> Tensor:
+        return functools.reduce(torch.logaddexp, xs)
+
+    @classmethod
+    def prod(cls, x: Tensor, /, *, dim: Optional[int] = None, keepdim: bool = False) -> Tensor:
+        dim = tuple(dim) if isinstance(dim, Sequence) else dim  # dim must be concrete type for sum.
+        return x.sum(dim=dim, keepdim=keepdim)
+
+    @classmethod
+    def mul(cls, *xs: Tensor) -> Tensor:
+        return functools.reduce(torch.add, xs)
+
+    @classmethod
+    def apply_reduce(
+        cls,
+        func: Callable[[Unpack[Ts]], Tensor],
+        *xs: Unpack[Ts],
+        dim: int,
+        keepdim: bool,
+    ) -> Tensor:
         # NOTE: Due to usage of intermediate results, they need to be instantiated in lists but not
         #       generators, because generators can't save much if we want to reuse.
         # CAST: Expected tuple of Tensor but got Ts.
@@ -522,9 +415,6 @@
     @classmethod
     def prod(cls, x: Tensor, /, *, dim: Optional[int] = None, keepdim: bool = False) -> Tensor:
         return x.sum(dim=dim, keepdim=keepdim)
-=======
-        dims = tuple(dim) if isinstance(dim, Sequence) else (dim,)
->>>>>>> 60e1f7a4
 
     @classmethod
     def mul(cls, *xs: Tensor) -> Tensor:
@@ -553,17 +443,7 @@
         reduced_max_xs = functools.reduce(torch.add, max_xs)  # Do n-1 add instead of n.
         if not keepdim:
             reduced_max_xs = reduced_max_xs.squeeze(dim)  # To match shape of func_exp_x.
-        return ComplexLSESumSemiring._grad_safe_complex_log(func_exp_xs) + reduced_max_xs
-
-
-@SemiringImpl.register("complex-lse-sum")
-@final  # type: ignore[misc]
-class ComplexLSESumSemiring(SemiringImpl):
-    """The complex log space computation."""
-
-    @classmethod
-<<<<<<< HEAD
-    def _grad_safe_complex_log(cls, x: Tensor) -> Tensor:
+
         # Compute log(x) safely where x is a complex tensor.
         # The problem is that if x = 0 + 0j, then the complex gradient of log(x) yields NaNs.
         # Note that for real non-monotonic circuits this problem cannot be avoided by simply
@@ -578,97 +458,8 @@
         # NOTE: to reproduce the bug, place the following assertion in the above code.
         #       This checks whether the real output of the function in the 'apply_reduce' is not 0.0.
         # assert not torch.any(torch.isclose(func_exp_xs.real.sign(), torch.tensor(0.0, device=func_exp_xs.device)))
-        ComplexLSESumSemiring.__double_zero_clamp_(x.real)
-        return torch.log(x)
-
-    @torch.no_grad()
-    @torch.compile()
-    def __double_zero_clamp_(x: Tensor) -> None:
-        eps = torch.finfo(torch.get_default_dtype()).tiny
-        close_zero_mask = (x > -eps) & (x < eps)
-        clamped_x = eps * (1.0 - 2.0 * torch.signbit(x))
-        torch.where(close_zero_mask, clamped_x, x, out=x)
-
-
-@SumProductSemiring.register_map_from(LSESumSemiring)
-def _(x: Tensor) -> Tensor:
-    return torch.exp(x)
-
-
-=======
-    def cast(cls, x: Tensor) -> Tensor:
-        if x.is_complex():
-            return x
-        if x.dtype == torch.float16:
-            return x.to(torch.complex32)
-        if x.dtype == torch.float32:
-            return x.to(torch.complex64)
-        if x.dtype == torch.float64:
-            return x.to(torch.complex128)
-        raise ValueError(f"Cannot cast a tensor of type '{x.dtype}' to the '{cls.__name__}'")
-
-    @classmethod
-    def sum(
-        cls, x: Tensor, /, *, dim: Optional[Union[int, Sequence[int]]] = None, keepdim: bool = False
-    ) -> Tensor:
-        dim = tuple(dim) if isinstance(dim, Sequence) else dim  # dim must be concrete type for sum.
-        return x.logsumexp(dim=dim, keepdim=keepdim)
-
-    @classmethod
-    def add(cls, *xs: Tensor) -> Tensor:
-        return functools.reduce(torch.logaddexp, xs)
-
-    @classmethod
-    def prod(
-        cls, x: Tensor, /, *, dim: Optional[Union[int, Sequence[int]]] = None, keepdim: bool = False
-    ) -> Tensor:
-        dim = tuple(dim) if isinstance(dim, Sequence) else dim  # dim must be concrete type for sum.
-        return x.sum(dim=dim, keepdim=keepdim)
-
-    @classmethod
-    def mul(cls, *xs: Tensor) -> Tensor:
-        return functools.reduce(torch.add, xs)
-
-    @classmethod
-    def apply(
-        cls,
-        func: Callable[[Unpack[Ts]], Tensor],
-        *xs: Unpack[Ts],
-        dim: Union[int, Sequence[int]],
-        keepdim: bool,
-    ) -> Tensor:
-        dims = tuple(dim) if isinstance(dim, Sequence) else (dim,)
-
-        # NOTE: Due to usage of intermediate results, they need to be instantiated in lists but not
-        #       generators, because generators can't save much if we want to reuse.
-        # CAST: Expected tuple of Tensor but got Ts.
-        x = [cast(Tensor, xi) for xi in xs]
-        # We need flatten because max only works on one dim, and then match shape for exp_x.
-        max_x = [
-            unflatten_dims(
-                torch.max(flatten_dims(xi.real, dims=dims), dim=dims[0], keepdim=True)[0],
-                dims=dims,
-                shape=(1,) * len(dims),  # The size for dims is 1 after max.
-            )
-            for xi in x
-        ]
-        exp_x = [torch.exp(xi - xi_max) for xi, xi_max in zip(x, max_x)]
-
-        # NOTE: exp_x is not tuple, but list still can be unpacked with *.
-        # CAST: Expected Ts but got tuple (actually list) of Tensor.
-        func_exp_x = func(*cast(Tuple[Unpack[Ts]], exp_x))
-
-        # TODO: verify the behavior of reduce under torch.compile
-        sum_max_x = functools.reduce(torch.add, max_x)  # Do n-1 add instead of n.
-        if not keepdim:
-            sum_max_x = sum_max_x.squeeze(dims)  # To match shape of func_exp_x.
-        return ComplexLSESumSemiring._grad_safe_complex_log(func_exp_x) + sum_max_x
-
-    @classmethod
-    def _grad_safe_complex_log(cls, x: Tensor) -> Tensor:
-        # Compute log(x) safely where x is a complex tensor.
-        ComplexLSESumSemiring.__double_zero_clamp_(x.real)
-        return torch.log(x)
+        ComplexLSESumSemiring.__double_zero_clamp_(func_exp_xs.real)
+        return torch.log(func_exp_xs) + reduced_max_xs
 
     @staticmethod
     @torch.no_grad()
@@ -685,7 +476,6 @@
     return torch.exp(x)
 
 
->>>>>>> 60e1f7a4
 @SumProductSemiring.register_map_from(ComplexLSESumSemiring)
 def _(x: Tensor) -> Tensor:
     if torch.all(torch.isreal(x)):
