from typing import Protocol

from cirkit.symbolic.circuit import CircuitBlock
from cirkit.symbolic.layers import (
    BinomialLayer,
    CategoricalLayer,
    ConstantValueLayer,
    DenseLayer,
    EmbeddingLayer,
<<<<<<< HEAD
    EvidenceLayer,
=======
>>>>>>> 8e4872ae
    GaussianLayer,
    HadamardLayer,
    Layer,
    LayerOperator,
    MixingLayer,
    PolynomialLayer,
)
from cirkit.symbolic.parameters import (
    ConjugateParameter,
    ConstantParameter,
    GaussianProductLogPartition,
    GaussianProductMean,
    GaussianProductStddev,
    KroneckerParameter,
    LogParameter,
    OuterProductParameter,
    OuterSumParameter,
    Parameter,
    PolynomialDifferential,
    PolynomialProduct,
    ReduceLSEParameter,
    ReduceProductParameter,
    ReduceSumParameter,
    SumParameter,
)
from cirkit.utils.scope import Scope


def integrate_embedding_layer(sl: EmbeddingLayer, *, scope: Scope) -> CircuitBlock:
    if len(sl.scope & scope) == 0:
        raise ValueError(
            f"The scope of the Embedding layer '{sl.scope}'"
            f" is expected to be a subset of the integration scope '{scope}'"
        )
    reduce_sum = ReduceSumParameter(sl.weight.shape, axis=2)
    reduce_prod = ReduceProductParameter(reduce_sum.shape, axis=1)
    value = Parameter.from_sequence(sl.weight.ref(), reduce_sum, reduce_prod)
<<<<<<< HEAD
    sl = ConstantValueLayer(sl.num_output_units, value=value)
=======
    sl = ConstantValueLayer(sl.num_output_units, log_space=False, value=value)
>>>>>>> 8e4872ae
    return CircuitBlock.from_layer(sl)


def integrate_categorical_layer(sl: CategoricalLayer, *, scope: Scope) -> CircuitBlock:
    if len(sl.scope & scope) == 0:
        raise ValueError(
            f"The scope of the Categorical layer '{sl.scope}'"
            f" is expected to be a subset of the integration scope '{scope}'"
        )
    if sl.logits is None:
        log_partition = Parameter.from_input(ConstantParameter(sl.num_output_units, value=0.0))
    else:
        reduce_lse = ReduceLSEParameter(sl.logits.shape, axis=2)
        reduce_channels = ReduceSumParameter(reduce_lse.shape, axis=1)
        log_partition = Parameter.from_sequence(sl.logits.ref(), reduce_lse, reduce_channels)
    sl = ConstantValueLayer(sl.num_output_units, log_space=True, value=log_partition)
    return CircuitBlock.from_layer(sl)


def integrate_gaussian_layer(sl: GaussianLayer, *, scope: Scope) -> CircuitBlock:
    if len(sl.scope & scope) == 0:
        raise ValueError(
            f"The scope of the Gaussian layer '{sl.scope}'"
            f" is expected to be a subset of the integration scope '{scope}'"
        )
    if sl.log_partition is None:
        log_partition = Parameter.from_input(ConstantParameter(sl.num_output_units, value=0.0))
    else:
        reduce_channels = ReduceSumParameter(sl.log_partition.shape, axis=1)
        log_partition = Parameter.from_unary(reduce_channels, sl.log_partition.ref())
    sl = ConstantValueLayer(sl.num_output_units, log_space=True, value=log_partition)
    return CircuitBlock.from_layer(sl)


def multiply_embedding_layers(sl1: EmbeddingLayer, sl2: EmbeddingLayer) -> CircuitBlock:
    if sl1.scope != sl2.scope:
        raise ValueError(
            f"Expected Embedding layers to have the same scope,"
            f" but found '{sl1.scope}' and '{sl2.scope}'"
        )
    if sl1.num_channels != sl2.num_channels:
        raise ValueError(
            f"Expected Embedding layers to have the number of channels,"
            f"but found '{sl1.num_channels}' and '{sl2.num_channels}'"
        )
    if sl1.num_states != sl2.num_states:
        raise ValueError(
            f"Expected Embedding layers to have the number of categories,"
            f"but found '{sl1.num_states}' and '{sl2.num_states}'"
        )

    weight = Parameter.from_binary(
        OuterProductParameter(sl1.weight.shape, sl2.weight.shape, axis=0),
        sl1.weight.ref(),
        sl2.weight.ref(),
    )
    sl = EmbeddingLayer(
        sl1.scope,
        sl1.num_output_units * sl2.num_output_units,
        num_channels=sl1.num_channels,
        num_states=sl1.num_states,
        weight=weight,
    )
    return CircuitBlock.from_layer(sl)


def multiply_categorical_layers(sl1: CategoricalLayer, sl2: CategoricalLayer) -> CircuitBlock:
    if sl1.scope != sl2.scope:
        raise ValueError(
            f"Expected Categorical layers to have the same scope,"
            f" but found '{sl1.scope}' and '{sl2.scope}'"
        )
    if sl1.num_channels != sl2.num_channels:
        raise ValueError(
            f"Expected Categorical layers to have the number of channels,"
            f"but found '{sl1.num_channels}' and '{sl2.num_channels}'"
        )
    if sl1.num_categories != sl2.num_categories:
        raise ValueError(
            f"Expected Categorical layers to have the number of categories,"
            f"but found '{sl1.num_categories}' and '{sl2.num_categories}'"
        )

    if sl1.logits is None:
        sl1_logits = Parameter.from_unary(LogParameter(sl1.probs.shape), sl1.probs.ref())
    else:
        sl1_logits = sl1.logits.ref()
    if sl2.logits is None:
        sl2_logits = Parameter.from_unary(LogParameter(sl2.probs.shape), sl2.probs.ref())
    else:
        sl2_logits = sl2.logits.ref()
    sl_logits = Parameter.from_binary(
        OuterSumParameter(sl1_logits.shape, sl2_logits.shape, axis=0),
        sl1_logits,
        sl2_logits,
    )
    sl = CategoricalLayer(
        sl1.scope,
        sl1.num_output_units * sl2.num_output_units,
        num_channels=sl1.num_channels,
        num_categories=sl1.num_categories,
        logits=sl_logits,
    )
    return CircuitBlock.from_layer(sl)


def multiply_gaussian_layers(sl1: GaussianLayer, sl2: GaussianLayer) -> CircuitBlock:
    if sl1.scope != sl2.scope:
        raise ValueError(
            f"Expected Gaussian layers to have the same scope,"
            f" but found '{sl1.scope}' and '{sl2.scope}'"
        )
    if sl1.num_channels != sl2.num_channels:
        raise ValueError(
            f"Expected Gaussian layers to have the number of channels,"
            f"but found '{sl1.num_channels}' and '{sl2.num_channels}'"
        )

    gaussian1_shape, gaussian2_shape = sl1.mean.shape, sl2.mean.shape
    mean = Parameter.from_nary(
        GaussianProductMean(gaussian1_shape, gaussian2_shape),
        sl1.mean.ref(),
        sl2.mean.ref(),
        sl1.stddev.ref(),
        sl2.stddev.ref(),
    )
    stddev = Parameter.from_binary(
        GaussianProductStddev(gaussian1_shape, gaussian2_shape),
        sl1.stddev.ref(),
        sl2.stddev.ref(),
    )
    log_partition = Parameter.from_nary(
        GaussianProductLogPartition(gaussian1_shape, gaussian2_shape),
        sl1.mean.ref(),
        sl2.mean.ref(),
        sl1.stddev.ref(),
        sl2.stddev.ref(),
    )

    if sl1.log_partition is not None or sl2.log_partition is not None:
        if sl1.log_partition is None:
            log_partition1 = ConstantParameter(sl1.num_output_units, sl1.num_channels, value=0.0)
        else:
            log_partition1 = sl1.log_partition.ref()
        if sl2.log_partition is None:
            log_partition2 = ConstantParameter(sl2.num_output_units, sl2.num_channels, value=0.0)
        else:
            log_partition2 = sl2.log_partition.ref()
        log_partition = Parameter.from_binary(
            SumParameter(log_partition.shape, log_partition.shape),
            log_partition,
            Parameter.from_binary(
                OuterSumParameter(log_partition1.shape, log_partition2.shape, axis=0),
                log_partition1,
                log_partition2,
            ),
        )

    sl = GaussianLayer(
        sl1.scope,
        sl1.num_output_units * sl2.num_output_units,
        num_channels=sl1.num_channels,
        mean=mean,
        stddev=stddev,
        log_partition=log_partition,
    )
    return CircuitBlock.from_layer(sl)


def multiply_polynomial_layers(sl1: PolynomialLayer, sl2: PolynomialLayer) -> CircuitBlock:
    if sl1.scope != sl2.scope:
        raise ValueError(
            f"Expected Polynomial layers to have the same scope,"
            f" but found '{sl1.scope}' and '{sl2.scope}'"
        )
    if sl1.num_channels != sl2.num_channels:
        raise ValueError(
            f"Expected Polynomial layers to have the number of channels,"
            f"but found '{sl1.num_channels}' and '{sl2.num_channels}'"
        )

    shape1, shape2 = sl1.coeff.shape, sl2.coeff.shape
    coeff = Parameter.from_binary(
        PolynomialProduct(shape1, shape2),
        sl1.coeff.ref(),
        sl2.coeff.ref(),
    )

    sl = PolynomialLayer(
        sl1.scope,
        sl1.num_output_units * sl2.num_output_units,
        num_channels=sl1.num_channels,
        degree=sl1.degree + sl2.degree,
        coeff=coeff,
    )
    return CircuitBlock.from_layer(sl)


def multiply_hadamard_layers(sl1: HadamardLayer, sl2: HadamardLayer) -> CircuitBlock:
    sl = HadamardLayer(
        sl1.num_input_units * sl2.num_input_units,
        arity=max(sl1.arity, sl2.arity),
    )
    return CircuitBlock.from_layer(sl)


def multiply_dense_layers(sl1: DenseLayer, sl2: DenseLayer) -> CircuitBlock:
    weight = Parameter.from_binary(
        KroneckerParameter(sl1.weight.shape, sl2.weight.shape), sl1.weight.ref(), sl2.weight.ref()
    )
    sl = DenseLayer(
        sl1.num_input_units * sl2.num_input_units,
        sl1.num_output_units * sl2.num_output_units,
        weight=weight,
    )
    return CircuitBlock.from_layer(sl)


def multiply_mixing_layers(sl1: MixingLayer, sl2: MixingLayer) -> CircuitBlock:
    weight = Parameter.from_binary(
        KroneckerParameter(sl1.weight.shape, sl2.weight.shape), sl1.weight.ref(), sl2.weight.ref()
    )
    sl = MixingLayer(
        sl1.num_input_units * sl2.num_input_units,
        sl1.arity * sl2.arity,
        weight=weight,
    )
    return CircuitBlock.from_layer(sl)


def differentiate_polynomial_layer(
    sl: PolynomialLayer, *, var_idx: int, ch_idx: int, order: int = 1
) -> CircuitBlock:
    # PolynomialLayer is constructed univariate, but we still take the 2 idx for unified interface
    assert (var_idx, ch_idx) == (0, 0), "This should not happen"
    if order <= 0:
        raise ValueError("The order of differentiation must be positive.")
    coeff = Parameter.from_unary(
        PolynomialDifferential(sl.coeff.shape, order=order), sl.coeff.ref()
    )
    sl = PolynomialLayer(
        sl.scope, sl.num_output_units, sl.num_channels, degree=coeff.shape[-1] - 1, coeff=coeff
    )
    return CircuitBlock.from_layer(sl)


def conjugate_embedding_layer(sl: EmbeddingLayer) -> CircuitBlock:
    weight = Parameter.from_unary(ConjugateParameter(sl.weight.shape), sl.weight.ref())
    sl = EmbeddingLayer(
        sl.scope, sl.num_output_units, sl.num_channels, num_states=sl.num_states, weight=weight
    )
    return CircuitBlock.from_layer(sl)


def conjugate_categorical_layer(sl: CategoricalLayer) -> CircuitBlock:
    logits = sl.logits.ref() if sl.logits is not None else None
    probs = sl.probs.ref() if sl.probs is not None else None
    sl = CategoricalLayer(
        sl.scope,
        sl.num_output_units,
        sl.num_channels,
        num_categories=sl.num_categories,
        logits=logits,
        probs=probs,
    )
    return CircuitBlock.from_layer(sl)


def conjugate_gaussian_layer(sl: GaussianLayer) -> CircuitBlock:
    mean = sl.mean.ref() if sl.mean is not None else None
    stddev = sl.stddev.ref() if sl.stddev is not None else None
    sl = GaussianLayer(sl.scope, sl.num_output_units, sl.num_channels, mean=mean, stddev=stddev)
    return CircuitBlock.from_layer(sl)


def conjugate_polynomial_layer(sl: PolynomialLayer) -> CircuitBlock:
    coeff = Parameter.from_unary(ConjugateParameter(sl.coeff.shape), sl.coeff.ref())
    sl = PolynomialLayer(
        sl.scope, sl.num_output_units, sl.num_channels, degree=sl.degree, coeff=coeff
    )
    return CircuitBlock.from_layer(sl)


def conjugate_dense_layer(sl: DenseLayer) -> CircuitBlock:
    weight = Parameter.from_unary(ConjugateParameter(sl.weight.shape), sl.weight.ref())
    sl = DenseLayer(sl.num_input_units, sl.num_output_units, weight=weight)
    return CircuitBlock.from_layer(sl)


def conjugate_mixing_layer(sl: MixingLayer) -> CircuitBlock:
    weight = Parameter.from_unary(ConjugateParameter(sl.weight.shape), sl.weight.ref())
    sl = MixingLayer(sl.num_input_units, sl.arity, weight=weight)
    return CircuitBlock.from_layer(sl)


class LayerOperatorFunc(Protocol):
    def __call__(self, *sl: Layer, **kwargs) -> CircuitBlock:
        ...


DEFAULT_OPERATOR_RULES: dict[LayerOperator, list[LayerOperatorFunc]] = {
    LayerOperator.INTEGRATION: [
        integrate_embedding_layer,
        integrate_categorical_layer,
        integrate_gaussian_layer,
    ],
    LayerOperator.DIFFERENTIATION: [differentiate_polynomial_layer],
    LayerOperator.MULTIPLICATION: [
        multiply_embedding_layers,
        multiply_categorical_layers,
        multiply_gaussian_layers,
        multiply_polynomial_layers,
        multiply_hadamard_layers,
        multiply_dense_layers,
        multiply_mixing_layers,
    ],
    LayerOperator.CONJUGATION: [
        conjugate_embedding_layer,
        conjugate_categorical_layer,
        conjugate_gaussian_layer,
        conjugate_polynomial_layer,
        conjugate_dense_layer,
        conjugate_mixing_layer,
    ],
}
LayerOperatorSign = tuple[type[Layer], ...]
LayerOperatorSpecs = dict[LayerOperatorSign, LayerOperatorFunc]<|MERGE_RESOLUTION|>--- conflicted
+++ resolved
@@ -2,15 +2,10 @@
 
 from cirkit.symbolic.circuit import CircuitBlock
 from cirkit.symbolic.layers import (
-    BinomialLayer,
     CategoricalLayer,
     ConstantValueLayer,
     DenseLayer,
     EmbeddingLayer,
-<<<<<<< HEAD
-    EvidenceLayer,
-=======
->>>>>>> 8e4872ae
     GaussianLayer,
     HadamardLayer,
     Layer,
@@ -48,11 +43,7 @@
     reduce_sum = ReduceSumParameter(sl.weight.shape, axis=2)
     reduce_prod = ReduceProductParameter(reduce_sum.shape, axis=1)
     value = Parameter.from_sequence(sl.weight.ref(), reduce_sum, reduce_prod)
-<<<<<<< HEAD
-    sl = ConstantValueLayer(sl.num_output_units, value=value)
-=======
     sl = ConstantValueLayer(sl.num_output_units, log_space=False, value=value)
->>>>>>> 8e4872ae
     return CircuitBlock.from_layer(sl)
 
 
