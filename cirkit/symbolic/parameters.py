--- conflicted
+++ resolved
@@ -5,11 +5,7 @@
 from functools import cached_property, reduce
 from itertools import chain
 from numbers import Number
-<<<<<<< HEAD
-from typing import Any, Callable, Dict, Optional, Tuple, Union, final
-=======
-from typing import Any, Callable, Dict, Tuple, Union, final
->>>>>>> 3270d779
+from typing import Any, Callable, Dict, Tuple, Union, final, Optional
 
 from cirkit.symbolic.initializers import ConstantInitializer, Initializer
 from cirkit.utils.algorithms import RootedDiAcyclicGraph
