--- conflicted
+++ resolved
@@ -452,15 +452,12 @@
 
     @cached_property
     def properties(self) -> StructuralProperties:
-<<<<<<< HEAD
-=======
         """Retrieves all the structural properties of the circuit: smoothness,
         decomposability, structured-decomposability and omni-compatibility.
 
         Returns:
             The structural properties.
         """
->>>>>>> b5f88544
         return StructuralProperties(
             self.is_smooth,
             self.is_decomposable,
