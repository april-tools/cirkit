import itertools
from collections import defaultdict
from dataclasses import dataclass, field
from enum import IntEnum, auto
from functools import cached_property
from typing import (
    Any,
    Callable,
    Dict,
    Iterator,
    List,
    Optional,
    Protocol,
    Sequence,
    Set,
    Tuple,
    Union,
    cast,
)

from cirkit.symbolic.initializers import ConstantInitializer
from cirkit.symbolic.layers import (
    DenseLayer,
    HadamardLayer,
    InputLayer,
    KroneckerLayer,
    Layer,
    MixingLayer,
    ProductLayer,
    SumLayer,
)
from cirkit.symbolic.parameters import Parameter, ParameterFactory, TensorParameter
from cirkit.templates.region_graph import PartitionNode, RegionGraph, RegionGraphNode, RegionNode
from cirkit.utils.algorithms import DiAcyclicGraph, RootedDiAcyclicGraph, bfs, topological_ordering
from cirkit.utils.scope import Scope


class StructuralPropertyError(Exception):
    """An exception that is raised when an error regarding one circuit structural property
    occurs."""

    def __init__(self, msg: str):
        """Initializes a structural property error with a message.

        Args:
            msg: The message.
        """
        super().__init__(msg)


class CircuitOperator(IntEnum):
    """The available symbolic operators defined over circuits."""

    CONCATENATE = auto()
    """The concatenation operator defined over many circuits."""
    INTEGRATION = auto()
    """The integration operator defined over a circuit."""
    DIFFERENTIATION = auto()
    """The differentiation operator defined over a circuit."""
    MULTIPLICATION = auto()
    """The multiplication operator defined over two circuits."""
    CONJUGATION = auto()
    """The conjugatation operator defined over a circuit computing a complex function."""


@dataclass(frozen=True)
class CircuitOperation:
    """The symbolic operation that is applied to obtain a symbolic circuit."""

    operator: CircuitOperator
    """The circuit operator of the operation."""
    operands: Tuple["Circuit", ...]
    """The circuit operands of the operation."""
    metadata: Dict[str, Any] = field(default_factory=dict)
    """Optional metadata of the operation."""


class CircuitBlock(RootedDiAcyclicGraph[Layer]):
    """The circuit block data structure. A circuit block is a fragment of a symbolic circuit,
    consisting of a single root (or output) layer. A circuit block can be of only two types:
    (1) a circuit block whose layers that do not have any inputs must all be input layers, and
    (2) a circuit block where there is one and only one layer that does not have any other input,
    which can be either a sum or product layer.
    """

    def __init__(self, layers: List[Layer], in_layers: Dict[Layer, List[Layer]], output: Layer):
        """Initializes a circuit block.

        Args:
            layers: The list of layers in the block.
            in_layers: A dictionary containing the list of inputs to each layer.
            output: The root (or output) of the circuit block.
        """
        super().__init__(layers, in_layers, [output])

    def layer_inputs(self, l: Layer) -> List[Layer]:
        """Retrieves the inputs to a layer.

        Args:
            l: The layer.

        Returns:
            List[Layer]: The list of inputs.
        """
        return self.node_inputs(l)

    def layer_outputs(self, l: Layer) -> List[Layer]:
        """Retrieves the outputs of a layer.

        Args:
            l: The layer.

        Returns:
            List[Layer]: The list of outputs.
        """
        return self.node_outputs(l)

    @property
    def layers_inputs(self) -> Dict[Layer, List[Layer]]:
        """Retrieves the dictionary containing the list of inputs to each layer.

        Returns:
            Dict[Layer, List[Layer]]:
        """
        return self.nodes_inputs

    @property
    def layers_outputs(self) -> Dict[Layer, List[Layer]]:
        """Retrieves the dictionary containing the list of outputs of each layer.

        Returns:
            Dict[Layer, List[Layer]]:
        """
        return self.nodes_outputs

    @property
    def layers(self) -> List[Layer]:
        """Retrieves the list of layers.

        Returns:
            List[layer]:
        """
        return self.nodes

    @property
    def inner_layers(self) -> Iterator[Union[SumLayer, ProductLayer]]:
        """Retrieves an iterator over inner layers (i.e., layers that have at least one input).

        Returns:
            Iterator[Union[SumLayer, ProductLayer]]:
        """
        return (l for l in self.layers if isinstance(l, (SumLayer, ProductLayer)))

    @property
    def sum_layers(self) -> Iterator[SumLayer]:
        """Retrieves an iterator over sum layers.

        Returns:
            Iterator[SumLayer]:
        """
        return (l for l in self.layers if isinstance(l, SumLayer))

    @property
    def product_layers(self) -> Iterator[ProductLayer]:
        """Retrieves an iterator over product layers.

        Returns:
            Iterator[ProductLayer]:
        """
        return (l for l in self.layers if isinstance(l, ProductLayer))

    @staticmethod
    def from_layer(l: Layer) -> "CircuitBlock":
        """Instantiate a circuit block from a single layer.

        Args:
            l: The layer.

        Returns:
            CircuitBlock: The circuit block consisting of only one layer.
        """
        return CircuitBlock([l], {}, l)

    @staticmethod
    def from_layer_composition(*ls: Layer) -> "CircuitBlock":
        """Instantiate a circuit block from a composition of multiple layers.
         The ordering of the composition is given by the ordering of the layers.

        Args:
            ls: A sequence of layers.

        Returns:
            CircuitBlock: The circuit block consisting of a composition of layers.
        """
        layers = list(ls)
        in_layers = {}
        assert len(layers) > 1, "Expected a composition of at least 2 layers"
        for i, l in enumerate(layers):
            in_layers[l] = [layers[i - 1]] if i - 1 >= 0 else []
        return CircuitBlock(layers, in_layers, layers[-1])


class InputLayerFactory(Protocol):  # pylint: disable=too-few-public-methods
    """The protocol of a factory that constructs input layers."""

    def __call__(self, scope: Scope, num_units: int, num_channels: int) -> InputLayer:
        """Constructs an input layer.

        Args:
            scope: The scope of the layer.
            num_units: The number of input units composing the layer.
            num_channels: The number of channel variables.

        Returns:
            InputLayer: An input layer.
        """


class SumLayerFactory(Protocol):  # pylint: disable=too-few-public-methods
    """The protocol of a factory that constructs sum layers."""

    def __call__(self, scope: Scope, num_input_units: int, num_output_units: int) -> SumLayer:
        """Constructs a sum layer.

        Args:
            scope: The scope of the layer.
            num_input_units: The number of units in each layer that is an input.
            num_output_units: The number of sum units in the layer.

        Returns:
            SumLayer: A sum layer.
        """


class ProductLayerFactory(Protocol):  # pylint: disable=too-few-public-methods
    """The protocol of a factory that constructs product layers."""

    def __call__(self, scope: Scope, num_input_units: int, arity: int) -> ProductLayer:
        """Constructs a product layer.

        Args:
            scope: The scope of the layer.
            num_input_units: The number of units in each layer that is an input.
            arity: The number of input layers.

        Returns:
            ProductLayer: A product layer.
        """


class MixingLayerFactory(Protocol):  # pylint: disable=too-few-public-methods
    """The protocol of a factory that constructs mixing layers,
    i.e., layers computing a linear sum over two or more input layers, and
    that have the same number of sum units as the units in each input layer."""

    def __call__(self, scope: Scope, num_units: int, arity: int) -> SumLayer:
        """Constructs a mixing layer.

        Args:
            scope: The scope of the layer.
            num_units: The number of units in each layer that is an input.
            arity: The number of input layers.

        Returns:
            SumLayer: A mixing layer.
        """


class Circuit(DiAcyclicGraph[Layer]):
    """The symbolic circuit representation."""

    def __init__(
        self,
        scope: Scope,
        num_channels: int,
        layers: List[Layer],
        in_layers: Dict[Layer, List[Layer]],
        outputs: List[Layer],
        *,
        operation: Optional[CircuitOperation] = None,
    ) -> None:
        """Initializes a symbolic circuit.

        Args:
            scope: The variables scope of the circuit.
            num_channels: The number of channels for each variable.
            layers: The list of symbolic layers.
            in_layers: A dictionary containing the list of inputs to each layer.
            outputs: The output layers of the circuit.
            operation: The optional operation the circuit has been obtained through.
        """
        super().__init__(layers, in_layers, outputs)
        self.scope = scope
        self.num_channels = num_channels
        self.operation = operation

    @property
    def num_variables(self) -> int:
        """Retrieves the number of variables the circuit is defined on.

        Returns:
            int:
        """
        return len(self.scope) * self.num_channels

    def layer_inputs(self, l: Layer) -> List[Layer]:
        """Retrieves the inputs to a layer.

        Args:
            l: The layer.

        Returns:
            List[Layer]: The list of inputs.
        """
        return self.node_inputs(l)

    def layer_outputs(self, l: Layer) -> List[Layer]:
        """Retrieves the outputs of a layer.

        Args:
            l: The layer.

        Returns:
            List[Layer]: The list of outputs.
        """
        return self.node_outputs(l)

    @property
    def layers_inputs(self) -> Dict[Layer, List[Layer]]:
        """Retrieves the dictionary containing the list of inputs to each layer.

        Returns:
            Dict[Layer, List[Layer]]:
        """
        return self.nodes_inputs

    @property
    def layers_outputs(self) -> Dict[Layer, List[Layer]]:
        """Retrieves the dictionary containing the list of outputs of each layer.

        Returns:
            Dict[Layer, List[Layer]]:
        """
        return self.nodes_outputs

    @property
    def layers(self) -> List[Layer]:
        """Retrieves the list of layers.

        Returns:
            List[layer]:
        """
        return self.nodes

    @property
    def inner_layers(self) -> Iterator[Union[SumLayer, ProductLayer]]:
        """Retrieves an iterator over inner layers (i.e., non-input layers).

        Returns:
            Iterator[Union[SumLayer, ProductLayer]]:
        """
        return (l for l in self.layers if isinstance(l, (SumLayer, ProductLayer)))

    @property
    def sum_layers(self) -> Iterator[SumLayer]:
        """Retrieves an iterator over sum layers.

        Returns:
            Iterator[SumLayer]:
        """
        return (l for l in self.layers if isinstance(l, SumLayer))

    @property
    def product_layers(self) -> Iterator[ProductLayer]:
        """Retrieves an iterator over product layers.

        Returns:
            Iterator[ProductLayer]:
        """
        return (l for l in self.layers if isinstance(l, ProductLayer))

    ##################################### Structural properties ####################################

    @cached_property
    def is_smooth(self) -> bool:
        """Check if the circuit is smooth.

        Returns:
            bool: True if the circuit is smooth and False otherwise.
        """
        return all(
            sum_sl.scope == in_sl.scope
            for sum_sl in self.sum_layers
            for in_sl in self.layer_inputs(sum_sl)
        )

    @cached_property
    def is_decomposable(self) -> bool:
        """Check if the circuit is decomposable.

        Returns:
            bool: True if the circuit is decomposable and False otherwise.
        """
        return not any(
            lhs_in_sl.scope & rhs_in_sl.scope
            for prod_sl in self.product_layers
            for lhs_in_sl, rhs_in_sl in itertools.combinations(self.layer_inputs(prod_sl), 2)
        )

    @cached_property
    def is_structured_decomposable(self) -> bool:
        """Check if the circuit is structured-decomposable.

        Returns:
            bool: True if the circuit is structured-decomposable and False otherwise.
        """
        if not self.is_smooth:
            return False
        if not self.is_decomposable:
            return False
        scope_factorizations = _scope_factorizations(self)
        return all(len(fs) == 1 for _, fs in scope_factorizations.items())

    @cached_property
    def is_omni_compatible(self) -> bool:
        """Check if the circuit is omni-compatible.

        Returns:
            bool: True if the circuit is omni-compatible and False otherwise.
        """
        if not self.is_smooth:
            return False
        if not self.is_decomposable:
            return False
        scope_factorizations = _scope_factorizations(self)
        vs = Scope(range(self.num_variables))
        return _are_compatible(scope_factorizations, {vs: {tuple(Scope([vid]) for vid in vs)}})

    @classmethod
    def from_operation(
        cls,
        scope: Scope,
        num_channels: int,
        blocks: List[CircuitBlock],
        in_blocks: Dict[CircuitBlock, List[CircuitBlock]],
        output_blocks: List[CircuitBlock],
        *,
        operation: CircuitOperation,
    ) -> "Circuit":
        """Constructs a circuit that resulted from an operation over other circuits.

        Args:
            scope: The variables scope the circuit is defined on.
            num_channels: The number of channels per variable.
            blocks: The list of circuit blocks.
            in_blocks: A dictionary containing the list of block inputs to each circuit block.
            output_blocks: The outputs blocks of the circuit.
            operation: A circuit operation containing the information of the operation.

        Returns:
            Circuit: A symbolic circuit.

        Raises:
            ValueError: If there is a circuit block having more than one layer with no inputs that
                are not input layers (i.e., they are either sum of product layers).
        """
        # Unwrap blocks into layers (as well as their connections)
        layers = [l for b in blocks for l in b.layers]
        in_layers = defaultdict(list)
        outputs = [b.output for b in output_blocks]

        # Retrieve connections between layers from connections between circuit blocks
        for b in blocks:
            b_layer_inputs = list(b.inputs)
            block_ins = in_blocks.get(b, [])
            if len(b_layer_inputs) == 1:
                (b_input,) = b_layer_inputs
                in_layers[b_input].extend(bi.output for bi in block_ins)
            elif len(block_ins) > 0:
                raise ValueError(
                    "A circuit block having multiple inputs cannot be a non-input block"
                )
            for l in b.layers:
                in_layers[l].extend(b.layer_inputs(l))
        # Build the circuit and set the operation
        return cls(scope, num_channels, layers, in_layers, outputs, operation=operation)

    @classmethod
    def from_region_graph(
        cls,
        region_graph: RegionGraph,
        *,
        input_factory: InputLayerFactory,
        sum_product: Optional[str] = None,
        sum_weight_factory: Optional[ParameterFactory] = None,
        sum_factory: Optional[SumLayerFactory] = None,
        prod_factory: Optional[ProductLayerFactory] = None,
        mixing_factory: Optional[MixingLayerFactory] = None,
        num_channels: int = 1,
        num_input_units: int = 1,
        num_sum_units: int = 1,
        num_classes: int = 1,
        factorize_multivariate: bool = True,
    ) -> "Circuit":
        """Construct a symbolic circuit from a region graph.
            There are two ways to use this method. The first one is to specify a sum-product layer
            abstraction, which can be either 'cp' (the CP layer), 'cp-t' (the CP-transposed layer),
            or 'tucker' (the Tucker layer). The second one is to manually specify the factories to
            build distinct um and product layers. If the first way is chosen, then one can possibly
            use a factory that builds the symbolic parameters of the sum-product layer abstractions.
            The factory that constructs the input factory must always be specified.

        Args:
            region_graph: The region graph.
            input_factory: A factory that builds an input layer.
            sum_product: The sum-product layer to use. It can be None, 'cp', 'cp-t', or 'tucker'.
            sum_weight_factory: The factory to construct the weight of the sum-product layer
                abstraction and mixing layers. It can be None, or a parameter factory, i.e., a map
                from a shape to a symbolic parameter.
            sum_factory: A factory that builds a sum layer. It can be None.
            prod_factory: A factory that builds a product layer. It can be None.
            mixing_factory: A factory that builds a mixing layer, i.e., a layer used to parameterize
                a region node that is decomposed into more than one partitioning. If it is None,
                then it is assumed to be a factory that builds a
                [MixingLayer][cirkit.symbolic.layers.MixingLayer].
                If 'sum_weight_factory' is None then the weight parameters are not
                learnable and are initialized to the constant 1/H, where H is the arity of the
                mixing layer, i.e., the number of input layers. Otherwise, 'sum_weight_factory' is
                used to construct the weights of the mixing layers.
            num_channels: The number of channels for each variable.
            num_input_units: The number of input units.
            num_sum_units: The number of sum units per sum layer.
            num_classes: The number of output classes.
            factorize_multivariate: Whether to fully factorize input layers, when they depend on
                more than one variable.

        Returns:
            Circuit: A symbolic circuit.

        Raises:
            NotImplementedError: If an unknown 'sum_product' is given.
            ValueError: If both 'sum_product' and layer factories are specified, or none of them.
            ValueError: If 'sum_product' is specified, but 'weight_factory' is not.
            ValueError: The given region graph is malformed.
        """
        if (sum_factory is None and prod_factory is not None) or (
            sum_factory is not None and prod_factory is None
        ):
            raise ValueError(
                "Both 'sum_factory' and 'prod_factory' must be specified or none of them"
            )
        if sum_product is None and (sum_factory is None or prod_factory is None):
            raise ValueError(
                "If 'sum_product' is not given, then both 'sum_factory' and 'prod_factory'"
                " must be specified"
            )
        if sum_product is not None and (sum_factory is not None or prod_factory is not None):
            raise ValueError(
                "At most one between 'sum_product' and the pair 'sum_factory' and 'prod_factory'"
                " must be specified"
            )

        layers: List[Layer] = []
        in_layers: Dict[Layer, List[Layer]] = {}
        node_to_layer: Dict[RegionGraphNode, Layer] = {}

        def default_mixing_layer_factory(scope: Scope, num_units: int, arity: int) -> MixingLayer:
            if sum_weight_factory is None:
                weight = Parameter.from_leaf(
                    TensorParameter(
                        num_units,
                        arity,
                        initializer=ConstantInitializer(1.0 / arity),
                        learnable=False,
                    )
                )
                return MixingLayer(scope, num_units, arity, weight=weight)
            return MixingLayer(scope, num_units, arity, weight_factory=sum_weight_factory)

        def build_cp_(
            rgn: RegionNode, rgn_partitioning: List[RegionNode], num_output_units: int
        ) -> HadamardLayer:
            layer_ins = [node_to_layer[rgn_in] for rgn_in in rgn_partitioning]
            denses = [
                DenseLayer(
                    rgn_in.scope,
                    node_to_layer[rgn_in].num_output_units,
                    num_output_units,
                    weight_factory=sum_weight_factory,
                )
                for rgn_in in rgn_partitioning
            ]
            hadamard = HadamardLayer(rgn.scope, num_output_units, arity=len(rgn_partitioning))
            layers.extend(denses)
            layers.append(hadamard)
            in_layers[hadamard] = denses
            for d, li in zip(denses, layer_ins):
                in_layers[d] = [li]
            node_to_layer[rgn] = hadamard
            return hadamard

        def build_cp_transposed_(
            rgn: RegionNode, rgn_partitioning: List[RegionNode], num_output_units: int
        ) -> DenseLayer:
            layer_ins = [node_to_layer[rgn_in] for rgn_in in rgn_partitioning]
            num_in_units = list(set(li.num_output_units for li in layer_ins))
            if len(num_in_units) > 1:
                raise ValueError(
                    "Cannot build a CP transposed layer, as the inputs would have different units"
                )
            hadamard = HadamardLayer(rgn.scope, num_in_units[0], arity=len(rgn_partitioning))
            dense = DenseLayer(
                rgn.scope, num_in_units[0], num_output_units, weight_factory=sum_weight_factory
            )
            layers.append(hadamard)
            layers.append(dense)
            in_layers[hadamard] = layer_ins
            in_layers[dense] = [hadamard]
            node_to_layer[rgn] = dense
            return dense

        def build_tucker_(
            rgn: RegionNode, rgn_partitioning: List[RegionNode], num_output_units: int
        ) -> DenseLayer:
            layer_ins = [node_to_layer[rgn_in] for rgn_in in rgn_partitioning]
            num_in_units = list(set(li.num_output_units for li in layer_ins))
            if len(num_in_units) > 1:
                raise ValueError(
                    "Cannot build a Tucker layer, as the inputs would have different units"
                )
            kronecker = KroneckerLayer(rgn.scope, num_in_units[0], arity=len(rgn_partitioning))
            dense = DenseLayer(
<<<<<<< HEAD
                rgn.scope, num_in_units[0], num_output_units, weight_factory=sum_weight_factory
=======
                rgn.scope, kronecker.num_output_units, num_output_units, weight_factory=weight_factory
>>>>>>> 47de5a2c
            )
            layers.append(kronecker)
            layers.append(dense)
            in_layers[kronecker] = layer_ins
            in_layers[dense] = [kronecker]
            node_to_layer[rgn] = dense
            return dense

        # Set the mixing factory as the default one (see above), if not given
        if mixing_factory is None:
            mixing_factory = default_mixing_layer_factory

        # Set the sum-product layer builder, if necessary
        sum_prod_builder_: Optional[Callable[[RegionNode, List[RegionNode], int], Layer]]
        if sum_product is None:
            sum_prod_builder_ = None
        elif sum_product == "cp":
            sum_prod_builder_ = build_cp_
        elif sum_product == "cp-t":
            sum_prod_builder_ = build_cp_transposed_
        elif sum_product == "tucker":
            sum_prod_builder_ = build_tucker_
        else:
            raise NotImplementedError(f"Unknown sum-product layer abstraction called {sum_product}")

        # Loop through the region graph nodes, which are already sorted in a topological ordering
        for node in region_graph.topological_ordering():
            node_inputs = region_graph.node_inputs(node)
            node_outputs = region_graph.node_outputs(node)
            if isinstance(node, RegionNode) and not node_inputs:  # Input region node
                if factorize_multivariate and len(node.scope) > 1:
                    factorized_input_sls = [
                        input_factory(Scope([sc]), num_input_units, num_channels)
                        for sc in node.scope
                    ]
                    input_sl = HadamardLayer(
                        node.scope, num_input_units, arity=len(factorized_input_sls)
                    )
                    layers.extend(factorized_input_sls)
                    in_layers[input_sl] = factorized_input_sls
                else:
                    input_sl = input_factory(node.scope, num_input_units, num_channels)
                num_output_units = num_sum_units if node_outputs else num_classes
                if sum_factory is None:
                    layers.append(input_sl)
                    node_to_layer[node] = input_sl
                    continue
                sum_sl = sum_factory(node.scope, num_input_units, num_output_units)
                layers.append(input_sl)
                layers.append(sum_sl)
                in_layers[sum_sl] = [input_sl]
                node_to_layer[node] = sum_sl
            elif isinstance(node, PartitionNode):  # Partition node
                # If a sum-product layer abstraction has been specified,
                # then just skip partition nodes
                if sum_prod_builder_ is not None:
                    continue
                assert prod_factory is not None
                prod_inputs = [node_to_layer[rgn] for rgn in node_inputs]
                prod_sl = prod_factory(node.scope, num_sum_units, len(prod_inputs))
                layers.append(prod_sl)
                in_layers[prod_sl] = prod_inputs
                node_to_layer[node] = prod_sl
            elif isinstance(node, RegionNode) and len(node_inputs) == 1:  # Region node
                num_units = num_sum_units if node_outputs else num_classes
                (ptn,) = node_inputs
                if sum_prod_builder_ is not None:
                    sum_prod_builder_(node, region_graph.partition_inputs(ptn), num_units)
                    continue
                sum_input = node_to_layer[ptn]
                sum_sl = sum_factory(node.scope, sum_input.num_output_units, num_units)
                layers.append(sum_sl)
                in_layers[sum_sl] = [sum_input]
                node_to_layer[node] = sum_sl
            elif (
                isinstance(node, RegionNode) and len(node_inputs) > 1
            ):  # Region with multiple partitionings
                num_units = num_sum_units if node_outputs else num_classes
                if sum_prod_builder_ is None:
                    sum_ins = [node_to_layer[ptn] for ptn in node_inputs]
                    mix_ins = [
                        sum_factory(node.scope, sli.num_output_units, num_units) for sli in sum_ins
                    ]
                    layers.extend(mix_ins)
                    for mix_sl, sli in zip(mix_ins, sum_ins):
                        in_layers[mix_sl] = [sli]
                else:
                    mix_ins = [
                        sum_prod_builder_(
                            node, region_graph.partition_inputs(cast(PartitionNode, ptn)), num_units
                        )
                        for ptn in node_inputs
                    ]
                mix_sl = mixing_factory(node.scope, num_units, len(mix_ins))
                layers.append(mix_sl)
                in_layers[mix_sl] = mix_ins
                node_to_layer[node] = mix_sl
            else:
                # NOTE: In the above if/elif, we made all conditions explicit to make it more
                #       readable and also easier for static analysis inside the blocks. Yet the
                #       completeness cannot be inferred and is only guaranteed by larger picture.
                #       Also, should anything really go wrong, we will hit this guard statement
                #       instead of going into a wrong branch.
                raise ValueError("Region graph nodes must be either region or partition nodes")

        outputs = [node_to_layer[rgn] for rgn in region_graph.outputs]
        return cls(region_graph.scope, num_channels, layers, in_layers, outputs)

    @classmethod
    def from_hmm(
        cls,
        ordering: Sequence[int],
        input_factory: InputLayerFactory,
        weight_factory: Optional[ParameterFactory] = None,
        num_channels: int = 1,
        num_units: int = 1,
        num_classes: int = 1,
    ) -> "Circuit":
        """Construct a symbolic circuit mimicking a hidden markov model (HMM) of
          a given variable ordering. Product Layers are of type
          [HadamardLayer][cirkit.symbolic.layers.HadamardLayer], and sum layers are of type
          [DenseLayer][cirkit.symbolic.layers.DenseLayer].

        Args:
            ordering: The input order of variables of the HMM.
            input_factory: A factory that builds input layers.
            weight_factory: The factory to construct the weight of sum layers. It can be None,
                or a parameter factory, i.e., a map from a shape to a symbolic parameter.
            num_channels: The number of channels for each variable.
            num_units: The number of sum units per sum layer.
            num_classes: The number of output classes.

        Returns:
            Circuit: A symbolic circuit.

        Raises:
            ValueError: order must consists of consistent numbers, starting from 0.
        """
        if max(ordering) != len(ordering) - 1 or min(ordering):
            raise ValueError("The 'ordering' of variables is not valid")

        layers: List[Layer] = []
        in_layers: Dict[Layer, List[Layer]] = {}

        input_sl = input_factory(Scope([ordering[0]]), num_units, num_channels)
        layers.append(input_sl)
        sum_sl = DenseLayer(
            Scope([ordering[0]]), num_units, num_units, weight_factory=weight_factory
        )
        layers.append(sum_sl)
        in_layers[sum_sl] = [input_sl]

        # Loop over the number of variables
        for i in range(1, len(ordering)):
            last_dense = layers[-1]

            input_sl = input_factory(Scope([ordering[i]]), num_units, num_channels)
            layers.append(input_sl)
            prod_sl = HadamardLayer(Scope(ordering[: (i + 1)]), num_units, 2)
            layers.append(prod_sl)
            in_layers[prod_sl] = [last_dense, input_sl]

            num_units_out = num_units if i != len(ordering) - 1 else num_classes
            sum_sl = DenseLayer(
                Scope(ordering[: (i + 1)]),
                num_units,
                num_units_out,
                weight_factory=weight_factory,
            )
            layers.append(sum_sl)
            in_layers[sum_sl] = [prod_sl]

        return cls(Scope(ordering), num_channels, layers, in_layers, [layers[-1]])


def is_compatible(sc1: Circuit, sc2: Circuit) -> bool:
    """Check if two symbolic circuits are compatible.
     Note that compatibility is a commutative property of circuits.

    Args:
        sc1: The first symbolic circuit.
        sc2: The second symbolic circuit.

    Returns:
        bool: True if the first symbolic circuit is compatible with the second one.
    """
    if not sc1.is_smooth:
        return False
    if not sc1.is_decomposable:
        return False
    if not sc2.is_smooth:
        return False
    if not sc2.is_decomposable:
        return False
    sfs1 = _scope_factorizations(sc1)
    sfs2 = _scope_factorizations(sc2)
    return _are_compatible(sfs1, sfs2)


def pipeline_topological_ordering(roots: Sequence[Circuit]) -> Iterator[Circuit]:
    """Retrieves the topological ordering of circuits in a pipeline, given a sequence of
     root (or output) symbolic circuits in a pipeline.

    Args:
        roots: The sequence of root (or output) symbolic circuits in a pipeline.

    Returns:
        Iterator[Circuit]: An iterator of the topological ordering of circuits in a pipeline.
    """

    def operands_fn(sc: Circuit) -> Tuple[Circuit, ...]:
        return () if sc.operation is None else sc.operation.operands

    return topological_ordering(bfs(roots, incomings_fn=operands_fn), incomings_fn=operands_fn)


def _scope_factorizations(sc: Circuit) -> Dict[Scope, Set[Tuple[Scope, ...]]]:
    # For each product layer, retrieves how it factorizes its scope
    scope_factorizations: Dict[Scope, Set[Tuple[Scope, ...]]] = defaultdict(set)
    for sl in sc.product_layers:
        scope_factorizations[sl.scope].add(tuple(sorted(sli.scope for sli in sc.layer_inputs(sl))))
    return scope_factorizations


def _are_compatible(
    sfs1: Dict[Scope, Set[Tuple[Scope, ...]]], sfs2: Dict[Scope, Set[Tuple[Scope, ...]]]
) -> bool:
    # Check if two scope factorizations are compatible
    # TODO: how to allow for possible product layer rearrangements?
    for scope, fs1 in sfs1.items():
        fs2 = sfs2.get(scope, None)
        if fs2 is None:
            return False
        if len(fs1) != 1 or len(fs2) != 1:
            return False
        f1 = fs1.pop()
        f2 = fs2.pop()
        if f1 != f2:
            return False
    return True<|MERGE_RESOLUTION|>--- conflicted
+++ resolved
@@ -630,11 +630,10 @@
                 )
             kronecker = KroneckerLayer(rgn.scope, num_in_units[0], arity=len(rgn_partitioning))
             dense = DenseLayer(
-<<<<<<< HEAD
-                rgn.scope, num_in_units[0], num_output_units, weight_factory=sum_weight_factory
-=======
-                rgn.scope, kronecker.num_output_units, num_output_units, weight_factory=weight_factory
->>>>>>> 47de5a2c
+                rgn.scope,
+                kronecker.num_output_units,
+                num_output_units,
+                weight_factory=sum_weight_factory,
             )
             layers.append(kronecker)
             layers.append(dense)
