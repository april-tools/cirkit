import heapq
import itertools
from collections import defaultdict
from collections.abc import Mapping, Sequence
from numbers import Number
<<<<<<< HEAD
from typing import Iterable, NamedTuple, TypeVar
=======
from typing import NamedTuple
>>>>>>> dee8f1da

import numpy as np

from cirkit.symbolic.circuit import (
    Circuit,
    CircuitBlock,
    CircuitOperation,
    CircuitOperator,
    StructuralPropertyError,
    are_compatible,
)
from cirkit.symbolic.layers import (
    EvidenceLayer,
    InputLayer,
    KroneckerLayer,
    Layer,
    LayerOperator,
    ProductLayer,
    SumLayer,
)
from cirkit.symbolic.parameters import (
    ConstantParameter,
    GateFunctionParameter,
    Parameter,
    TensorParameter,
)
from cirkit.symbolic.registry import OPERATOR_REGISTRY, OperatorRegistry
from cirkit.utils.conditional import GateFunctionParameterSpecs, GateFunctionSpecs
from cirkit.utils.scope import Scope


def concatenate(scs: Sequence[Circuit], *, registry: OperatorRegistry | None = None) -> Circuit:
    """Concatenates a sequence of symbolic circuits. Concatenating circuits means constructing
    another circuit such that its output layers consists of the output layers of each circuit
    (in the given order). This operator does not require the satisfaction of any structural
    property by the given circuits.

    Args:
        scs: A sequence of symbolic circuits.
        registry: A registry of symbolic layer operators. It is not used for this operator.

    Returns:
        A circuit obtained by concatenating circuits.
    """
    # Mapping the symbolic circuit layers with blocks of circuit layers
    layers_to_block: dict[Layer, CircuitBlock] = {}

    # For each new circuit block, keep track of its inputs
    blocks: list[CircuitBlock] = []
    in_blocks: dict[CircuitBlock, list[CircuitBlock]] = {}
    output_blocks: list[CircuitBlock] = []

    # Simply pass the symbolic layers references
    for sc in scs:
        for sl in sc.topological_ordering():
            block = CircuitBlock.from_layer(sl.copyref())
            blocks.append(block)
            block_ins = [layers_to_block[sli] for sli in sc.layer_inputs(sl)]
            in_blocks[block] = block_ins
            layers_to_block[sl] = block
        output_blocks.extend(layers_to_block[sl] for sl in sc.outputs)

    # Construct the symbolic circuit obtained by merging multiple circuits
    return Circuit.from_operation(
        blocks,
        in_blocks,
        output_blocks,
        operation=CircuitOperation(operator=CircuitOperator.CONCATENATE, operands=tuple(scs)),
    )


def evidence(
    sc: Circuit,
    obs: dict[int, Number | tuple[Number, ...]],
    *,
    registry: OperatorRegistry | None = None,
) -> Circuit:
    """Observe the value of some variables in a symbolic circuit, and represent the given
    evidence as another symbolic circuit.

    Args:
        sc: The symbolic circuit where some variables have to be observed.
        obs: The observation data, stored as a dictionary mapping variable integer identifiers
            to numbers, i.e., either integer, float or complex values.
        registry: A registry of symbolic layer operators. If it is None, then the one in
            the current context will be used. See the
            [OPERATOR_REGISTRY][cirkit.symbolic.registry.OPERATOR_REGISTRY] context variable
            for more details.

    Returns:
        The symbolic circuit representing the observation of variables in the given circuit.

    Raises:
        ValueError: If the observation contains variables not defined in the scope of the circuit.
        NotImplementedError: If the evidence of a multivariate input layer needs to be constructed.
    """
    # Check the variables to observe
    scope = Scope(obs.keys())
    if not scope:
        raise ValueError("There are no variables to observe")
    elif not scope <= sc.scope:
        raise ValueError("The variables to observe must be a subset of the scope of the circuit")

    # Mapping the symbolic circuit layers with blocks of circuit layers
    layers_to_block: dict[Layer, CircuitBlock] = {}

    # For each new circuit block, keep track of its inputs
    blocks: list[CircuitBlock] = []
    in_blocks: dict[CircuitBlock, list[CircuitBlock]] = {}

    for sl in sc.topological_ordering():
        # Check if we have to construct the evidence of an input layer
        if isinstance(sl, InputLayer) and sl.scope & scope:
            if not sl.scope <= scope:
                raise NotImplementedError(
                    f"Only complete evidence of multivariate input layers is supported, "
                    f"found {sl.scope} but computing the evidence over {scope}"
                )

            # Build the observation parameter, as a constant tensor that
            # contains assignments to the variables being observed
            # The shape of the observation parameter is (D,), where D
            # is the number of variables the layer depends on
            obs_ndarray = np.array([obs[var] for var in sorted(sl.scope)])
            # A constant parameter of shape (D,)
            obs_parameter = ConstantParameter(len(sl.scope), value=obs_ndarray)

            # Build the evidence layer, with a reference to the input layer
            evi_sl = EvidenceLayer(sl.copyref(), observation=Parameter.from_input(obs_parameter))
            evi_block = CircuitBlock.from_layer(evi_sl)
            blocks.append(evi_block)
            layers_to_block[sl] = evi_block
            continue
        # Sum/product layers and input layers whose scope does not
        # include variables to observe over are simply copied.
        # Note that to keep track of shared parameters, we use parameter references
        evi_block = CircuitBlock.from_layer(sl.copyref())
        blocks.append(evi_block)
        layers_to_block[sl] = evi_block
        in_blocks[evi_block] = [layers_to_block[isl] for isl in sc.layer_inputs(sl)]

    # Construct the sequence of output blocks
    output_blocks = [layers_to_block[sl] for sl in sc.outputs]

    # Construct the evidence symbolic circuit and set the evidence operation metadata
    return Circuit.from_operation(
        blocks,
        in_blocks,
        output_blocks,
        operation=CircuitOperation(
            operator=CircuitOperator.EVIDENCE,
            operands=(sc,),
            metadata={"scope": scope},
        ),
    )


def integrate(
    sc: Circuit,
    scope: Scope | None = None,
    *,
    registry: OperatorRegistry | None = None,
) -> Circuit:
    r"""Integrate the function computed by a circuit, and represent it as another circuit.
    This operator requires the given circuit to be both smooth and decomposable.

    For example, integrate can be used to compute the partition function in
    probabilistic circuits, e.g., in
    [the Sum-of-Squares notebook](https://github.com/april-tools/cirkit/blob/main/notebooks/sum-of-squares-circuits.ipynb).

    Formally, given a symbolic circuit $c$ over a set of variables $\mathbf{X}$, integrate
    over a scope $\mathbf{Z}\subseteq\mathbf{X}$ returns another symbolic circuit $c'$ such that
    $$
    c'(\mathbf{Y}) = \int_{\mathbf{z}\in\mathrm{dom}(\mathbf{Z})} c(\mathbf{Y},\mathbf{z}) \mathrm{d}\mathbf{Z},
    $$
    where $\mathbf{Y} = \mathbf{X}\setminus\mathbf{Z}$ is the set of remaining variables.

    If you want to integrate an already-compiled circuit without creating a new symbolic
    circuit, then have a look at [IntegrateQuery][cirkit.backend.torch.queries].

    Args:
        sc: A symbolic circuit.
        scope: The varaibles scope to integrate over. If it is None, then all variables on
            which the given circuit is defined on will be integrated over.
        registry: A registry of symbolic layer operators. If it is None, then the one in
            the current context will be used. See the
            [OPERATOR_REGISTRY][cirkit.symbolic.registry.OPERATOR_REGISTRY] context variable
            for more details.

    Returns:
        The symbolic circuit reprenting the integration operation of the given circuit.

    Raises:
        StructuralPropertyError: If the given circuit is not smooth and decomposable.
        ValueError: If the scope to integrate over is not a subset of the scope of the circuit,
            or if it is empty.
    """
    # Check for structural properties
    if not sc.is_smooth or not sc.is_decomposable:
        raise StructuralPropertyError(
            "Only smooth and decomposable circuits can be efficiently integrated."
        )

    # Check the variables to integrate
    if scope is None:
        scope = sc.scope
    if not scope:
        raise ValueError("There are no variables to integrate over")
    if not scope <= sc.scope:
        raise ValueError(
            "The variables scope to integrate must be a subset of the scope of the circuit"
        )

    # Use the registry in the current context, if not specified otherwise
    if registry is None:
        registry = OPERATOR_REGISTRY.get()

    # Mapping the symbolic circuit layers with blocks of circuit layers
    layers_to_block: dict[Layer, CircuitBlock] = {}

    # For each new circuit block, keep track of its inputs
    blocks: list[CircuitBlock] = []
    in_blocks: dict[CircuitBlock, list[CircuitBlock]] = {}

    for sl in sc.topological_ordering():
        # Input layers get integrated over
        if isinstance(sl, InputLayer) and sl.scope & scope:
            func = registry.retrieve_rule(LayerOperator.INTEGRATION, type(sl))
            int_block = func(sl, scope=scope)
            blocks.append(int_block)
            layers_to_block[sl] = int_block
            continue
        # Sum/product layers and input layers whose scope does not
        # include variables to integrate over are simply passed through
        int_block = CircuitBlock.from_layer(sl.copyref())
        blocks.append(int_block)
        layers_to_block[sl] = int_block
        in_blocks[int_block] = [layers_to_block[isl] for isl in sc.layer_inputs(sl)]

    # Construct the sequence of output blocks
    output_blocks = [layers_to_block[sl] for sl in sc.outputs]

    # Construct the integral symbolic circuit and set the integration operation metadata
    return Circuit.from_operation(
        blocks,
        in_blocks,
        output_blocks,
        operation=CircuitOperation(
            operator=CircuitOperator.INTEGRATION,
            operands=(sc,),
            metadata={"scope": scope},
        ),
    )


def multiply(sc1: Circuit, sc2: Circuit, *, registry: OperatorRegistry | None = None) -> Circuit:
    r"""Multiply two symbolic circuits and represent the result as another circuit.
    This operator requires the input circuits to be
    [smooth][cirkit.symbolic.circuit.Circuit.is_smooth],
    [decomposable][cirkit.symbolic.circuit.Circuit.is_decomposable],
    and [compatible][cirkit.symbolic.circuit.are_compatible].
    The resulting circuit will be smooth and decomposable.
    Moreover, if the input circuits are structured decomposable,
    then the resulting circuit will also be structured decomposable,
    and compatible with the inputs.

    The product of circuits can be used to compute expectations (by composing the multiply and
    [integrate][cirkit.symbolic.functional.integrate] operators), or to build squared probabilistic
    circuits, as in
    [the Sum-of-Squares notebook](https://github.com/april-tools/cirkit/blob/main/notebooks/sum-of-squares-circuits.ipynb).

    Formally, given two compatible circuits $c_1$, $c_2$ having the same variables scope
    $\mathbf{X}$, multiply returns another circuit $c'$ such that it encodes
    $c'(\mathbf{X}) = c_1(\mathbf{X})\cdot c_2(\mathbf{X})$.

    Args:
        sc1: The first symbolic circuit.
        sc2: The second symbolic circuit.
        registry: A registry of symbolic layer operators. If it is None, then the one in
            the current context will be used. See the
            [OPERATOR_REGISTRY][cirkit.symbolic.registry.OPERATOR_REGISTRY] context variable
            for more details.

    Returns:
        The symbolic circuit representing the multiplication of the given circuits.

    Raises:
        NotImplementedError: If the given circuits have different scope.
        StructuralPropertyError: If the given circuits are not smooth and decomposable,
            or if they are not compatible with each other.
    """
    if sc1.scope != sc2.scope:
        raise NotImplementedError("Only the product of circuits over the same scope is implemented")
    if not are_compatible(sc1, sc2):
        raise StructuralPropertyError(
            "Only compatible circuits can be multiplied into decomposable circuits."
        )

    # Use the registry in the current context, if not specified otherwise
    if registry is None:
        registry = OPERATOR_REGISTRY.get()

    # Map from pairs of layers to their product circuit block
    layers_to_block: dict[tuple[Layer, Layer], CircuitBlock] = {}

    # For each new circuit block, keep track of its inputs
    blocks: list[CircuitBlock] = []
    in_blocks: dict[CircuitBlock, list[CircuitBlock]] = {}

    # Get the first layers to multiply, from the outputs
    to_multiply = []
    for l1, l2 in itertools.product(sc1.outputs, sc2.outputs):
        to_multiply.append((l1, l2))

    # Using a stack in place of recursion for better memory efficiency and debugging
    while to_multiply:
        pair = to_multiply[-1]

        # Check if the layers have been already multiplied
        if pair in layers_to_block:
            to_multiply.pop()
            continue

        # Get the layers to multiply
        l1, l2 = pair

        # Check whether we are multiplying layers over disjoint scope
        # If that is the case, then we just need to introduce a Kronecker product layer
        if not sc1.layer_scope(l1) & sc2.layer_scope(l2):
            if l1.num_output_units != l2.num_output_units:
                raise NotImplementedError(
                    f"Layers over disjoint scopes can be multiplied if they have the same size, "
                    f"but found layer sizes {l1.num_output_units} and {l2.num_output_units}"
                )
            # Get the sub-circuits rooted in the layers being multiplied
            sub1_circuit = sc1.subgraph(l1)
            sub2_circuit = sc2.subgraph(l2)
            # Copy the layers and the connections, by making references to the parameters
            sub1_blocks = {l: CircuitBlock.from_layer(l.copyref()) for l in sub1_circuit.layers}
            sub2_blocks = {l: CircuitBlock.from_layer(l.copyref()) for l in sub2_circuit.layers}
            blocks.extend(sub1_blocks.values())
            blocks.extend(sub2_blocks.values())
            in_blocks.update(
                (b, [sub1_blocks[li] for li in sc1.layer_inputs(l)]) for l, b in sub1_blocks.items()
            )
            in_blocks.update(
                (b, [sub2_blocks[li] for li in sc2.layer_inputs(l)]) for l, b in sub2_blocks.items()
            )
            # Introduce a fresh kronecker product layer, which will multiply
            # the two layers over disjoint scope
            kl = CircuitBlock.from_layer(KroneckerLayer(l1.num_output_units, arity=2))
            blocks.append(kl)
            in_blocks[kl] = [sub1_blocks[l1], sub2_blocks[l2]]
            layers_to_block[pair] = kl
            # Go up in the recursion
            to_multiply.pop()
            continue

        # We need to multiply layers over overlapping scopes
        l1_inputs = sc1.layer_inputs(l1)
        l2_inputs = sc2.layer_inputs(l2)
        if isinstance(l1, InputLayer):
            # TODO: generalize product between input and inner layers
            next_to_multiply = []
        elif isinstance(l1, SumLayer):
            # TODO: generalize product between input and inner layers
            next_to_multiply = list(itertools.product(l1_inputs, l2_inputs))
        elif isinstance(l1, ProductLayer):
            # TODO: generalize product such that it can multiply layers of different arity
            #       this is related to the much more relaxed definition of compatibility between
            #       circuits
            assert len(l1_inputs) == len(
                l2_inputs
            ), f"{l1.arity} {l2.arity} {len(l1_inputs)} {len(l2_inputs)} {l1.__class__} {l2.__class__}"
            # Sort layers based on the scope, such that we can multiply layers with matching scopes
            l1_inputs = sorted(l1_inputs, key=sc1.layer_scope)
            l2_inputs = sorted(l2_inputs, key=sc2.layer_scope)
            next_to_multiply = list(zip(l1_inputs, l2_inputs))
        else:
            assert False

        # Check if at least one pair of layers needs to be multiplied before going up in the
        # recursion
        not_yet_multiplied = [p for p in next_to_multiply if p not in layers_to_block]
        if len(not_yet_multiplied) > 0:
            to_multiply.extend(not_yet_multiplied)
            continue

        # In case all the input have been multiplied, then construct the product layer
        prod_signature = type(l1), type(l2)
        func = registry.retrieve_rule(LayerOperator.MULTIPLICATION, *prod_signature)
        prod_block = func(l1, l2)
        blocks.append(prod_block)
        # Make the connections
        in_blocks[prod_block] = [layers_to_block[p] for p in next_to_multiply]
        layers_to_block[pair] = prod_block
        # Go up in the recursion
        to_multiply.pop()

    # Construct the sequence of output blocks
    output_blocks = [
        layers_to_block[(l1, l2)] for l1, l2 in itertools.product(sc1.outputs, sc2.outputs)
    ]

    # Construct the product symbolic circuit
    return Circuit.from_operation(
        blocks,
        in_blocks,
        output_blocks,
        operation=CircuitOperation(operator=CircuitOperator.MULTIPLICATION, operands=(sc1, sc2)),
    )


class _ScopeVarAndBlockAndInputs(NamedTuple):
    """The tuple of a scope variable and a circiut block for diff.

    Used for differential of ProductLayer.
    """

    scope_var: int  # The id of a variable in the scope of THE ProductLayer.
    diff_block: CircuitBlock  # The partial diff of THE ProductLayer w.r.t. the var.
    diff_in_blocks: list[CircuitBlock]  # The inputs to the layer of diff_block.


def differentiate(
    sc: Circuit, order: int = 1, *, registry: OperatorRegistry | None = None
) -> Circuit:
    """Represent the differential of a symbolic circuit with respect to its variables scope
        as a circuit. The operator requires the input circuit to be smooth and decomposable,
        and a higher-order differential can be computed. The symbolic circuit resulting from the
        differentiation operator is another smooth and decomposable circuit with as many output
        layers as the number of variables in the scope of the input circuit.

    Args:
        sc: The symbolic circuit.
        order: The differentiation order.
        registry: A registry of symbolic layer operators. If it is None, then the one in
            the current context will be used. See the
            [OPERATOR_REGISTRY][cirkit.symbolic.registry.OPERATOR_REGISTRY] context variable
            for more details.

    Returns:
        A multi-output smooth and decomposable symbolic circuit computing the
            differential of the input circuit with respect to each variable.

    Raises:
        StructuralPropertyError: If the given circuit is not smooth and decomposable.
        ValueError: If the given differentiation order is not a positive integer.
    """
    if not sc.is_smooth or not sc.is_decomposable:
        raise StructuralPropertyError(
            "Only smooth and decomposable circuits can be efficiently differentiated."
        )
    if order <= 0:
        raise ValueError("The order of differentiation must be positive.")

    # Use the registry in the current context, if not specified otherwise
    if registry is None:
        registry = OPERATOR_REGISTRY.get()

    # Mapping the symbolic circuit layers with blocks of circuit layers
    layers_to_blocks: dict[Layer, list[CircuitBlock]] = {}

    # For each new circuit block, keep track of its inputs
    in_blocks: dict[CircuitBlock, Sequence[CircuitBlock]] = {}

    for sl in sc.topological_ordering():
        # "diff_blocks: List[CircuitBlock]" is the diff of sl wrt each variable in order
        #                                   and then at the end we append a copy of sl

        if isinstance(sl, InputLayer):
            # TODO: no type hint for func, also cannot quick jump in static analysis
            func = registry.retrieve_rule(LayerOperator.DIFFERENTIATION, type(sl))
            diff_blocks = [
                func(sl, var_idx=var_idx, order=order) for var_idx in range(len(sl.scope))
            ]

        elif isinstance(sl, SumLayer):
            # Zip to transpose the generator into an iterable of length (num_vars * num_chs),
            #   corresponding to each var to take diff.
            # Each item is a tuple of length arity, which are inputs to that diff.
            # TODO: typeshed issue?
            # ANNOTATE: zip gives Any when using *iterables.
            zip_blocks_in: Iterable[tuple[CircuitBlock, ...]] = zip(
                # This is a generator of length arity, corresponding to each input of sl.
                # Each item is a list of length (num_vars * num_chs), corresponding to the diff wrt
                #   each variable of that input.
                # NOTE: [-1] is omitted and will be added at the end.
                *(layers_to_blocks[sl_in][:-1] for sl_in in sc.layer_inputs(sl))
            )

            # The layers are the same for all diffs of a SumLayer. We retrieve (num_vars * num_chs)
            #   from the length of one input blocks.
            var_ch = len(layers_to_blocks[sc.layer_inputs(sl)[0]][:-1])
            diff_blocks = [CircuitBlock.from_layer(sl.copyref()) for _ in range(var_ch)]

            # Connect the layers to their inputs, by zipping a length of (num_vars * num_chs).
            in_blocks.update(zip(diff_blocks, zip_blocks_in))

        elif isinstance(sl, ProductLayer):
            # NOTE: Only the outmost level can be a generator, and inner levels must be lists,
            #       otherwise reference to locals will be broken.

            # This is a generator of length arity, corresponding to each input of sl.
            # Each item is a list of length (num_vars * num_chs) of that input, corresponding to the
            #   diff wrt each var and ch of that input.
            all_scope_var_diff_block = (
                # Each list is all the diffs of sl wrt each var in the scope of
                #   the cur_layer in the input of sl.
                [
                    # Each named-tuple is a diff of sl and its inputs, where the diff is wrt the
                    #   current variable as in the double loop.
                    _ScopeVarAndBlockAndInputs(
                        # Label the named-tuple as the var id in the whole scope, for sorting.
                        scope_var=scope_var,
                        # The layers are the same for all diffs of a ProductLayer.
                        diff_block=CircuitBlock.from_layer(sl.copyref()),
                        # The inputs to the diff is the copy of input to sl (retrieved by [-1]),
                        #   only with cur_layer replaced by its diff.
                        diff_in_blocks=[
                            diff_cur_layer if sl_in == cur_layer else layers_to_blocks[sl_in][-1]
                            for sl_in in sc.layer_inputs(sl)
                        ],
                    )
                    # Loop over the (num_vars * num_chs) diffs of cur_layer, while also providing
                    #   the corresponding scope_var which the current diff is wrt.
                    # We need the scope_var to label and sort the diff layers of sl.
                    for scope_var, diff_cur_layer in zip(
                        sc.layer_scope(cur_layer),
                        layers_to_blocks[cur_layer][:-1],
                    )
                ]
                # Loop over each input of sl for the diffs wrt vars and chs in its scope.
                for cur_layer in sc.layer_inputs(sl)
            )

            # NOTE: This relys on the fact that Scope object is iterated in id order.
            # Merge sort the named-tuples by the var id in the scope, so that the diffs are
            #   correctly ordered according to the scope of sl.
            sorted_scope_var_diff_block = list(
                heapq.merge(
                    # Unpack the generator into several lists, where each list is the named-tuples
                    #   wrt the scope of each input to sl.
                    *all_scope_var_diff_block,
                    key=lambda scope_var_diff_block: scope_var_diff_block.scope_var,
                )
            )

            # Take out the diffs of sl and save them in diff_blocks in correct order.
            diff_blocks = [
                scope_var_diff_block.diff_block
                for scope_var_diff_block in sorted_scope_var_diff_block
            ]

            # Connect the diffs with its corresponding inputs as saved in the named-tuples.
            in_blocks.update(
                (scope_var_diff_block.diff_block, scope_var_diff_block.diff_in_blocks)
                for scope_var_diff_block in sorted_scope_var_diff_block
            )

        else:
            # NOTE: In the above if/elif, we made all conditions explicit to make it more readable
            #       and also easier for static analysis inside the blocks. Yet the completeness
            #       cannot be inferred and is only guaranteed by larger picture. Also, should
            #       anything really go wrong, we will hit this guard statement instead of going into
            #       a wrong branch.
            assert False, "This should not happen."

        # Save sl in the diff circuit and connect inputs. This can be accessed through
        #   diff_blocks[-1], as in the [-1] above for ProductLayer.
        diff_blocks.append(CircuitBlock.from_layer(sl.copyref()))
        in_blocks[diff_blocks[-1]] = [layers_to_blocks[sl_in][-1] for sl_in in sc.layer_inputs(sl)]

        # Save all the blocks including a copy of sl at [-1] as the diff layers of sl.
        layers_to_blocks[sl] = diff_blocks

    # Construct the integral symbolic circuit and set the integration operation metadata
    return Circuit.from_operation(
        sum(layers_to_blocks.values(), []),
        in_blocks,
        sum((layers_to_blocks[sl] for sl in sc.outputs), []),
        operation=CircuitOperation(
            operator=CircuitOperator.DIFFERENTIATION,
            operands=(sc,),
            metadata={"order": order},
        ),
    )


def conjugate(
    sc: Circuit,
    *,
    registry: OperatorRegistry | None = None,
) -> Circuit:
    """Apply the complex conjugation operator to a symbolic circuit, and represent it as another
    circuit. This operator does not require the satisfaction of structural properties. Moreover,
    the resulting circuit will inherit the structural property of the given circuit.

    Args:
        sc: A symbolic circuit.
        registry: A registry of symbolic layer operators. If it is None, then the one in
            the current context will be used. See the
            [OPERATOR_REGISTRY][cirkit.symbolic.registry.OPERATOR_REGISTRY] context variable
            for more details.

    Returns:
        The symbolic circuit representing the complex conjugation operation of the given circuit.
    """
    # Use the registry in the current context, if not specified otherwise
    if registry is None:
        registry = OPERATOR_REGISTRY.get()

    # Mapping the symbolic circuit layers with blocks of circuit layers
    layers_to_block: dict[Layer, CircuitBlock] = {}

    # For each new circuit block, keep track of its inputs
    blocks: list[CircuitBlock] = []
    in_blocks: dict[CircuitBlock, list[CircuitBlock]] = {}

    for sl in sc.topological_ordering():
        # The conjugation of a product layer is equivalent to the product of its conjugated inputs
        if isinstance(sl, ProductLayer):
            conj_block = CircuitBlock.from_layer(sl)
            blocks.append(conj_block)
            layers_to_block[sl] = conj_block
            in_blocks[conj_block] = [layers_to_block[isl] for isl in sc.layer_inputs(sl)]
            continue

        # We are not taking the conjugation of a non-product layer
        # Retrieve the conjugation rule from the registry and apply it
        assert isinstance(sl, (InputLayer, SumLayer))
        func = registry.retrieve_rule(LayerOperator.CONJUGATION, type(sl))
        conj_block = func(sl)
        blocks.append(conj_block)
        layers_to_block[sl] = conj_block
        in_blocks[conj_block] = [layers_to_block[isl] for isl in sc.layer_inputs(sl)]

    # Construct the sequence of output blocks
    output_blocks = [layers_to_block[sl] for sl in sc.outputs]

    # Construct the conjugate symbolic circuit
    return Circuit.from_operation(
        blocks,
        in_blocks,
        output_blocks,
        operation=CircuitOperation(operator=CircuitOperator.CONJUGATION, operands=(sc,)),
    )


def condition_circuit(
    sc: Circuit, *, gate_functions: GateFunctionSpecs
) -> tuple[Circuit, GateFunctionParameterSpecs]:
    """Parameterize some layers of a symbolic circuit by means of externally-provided gate functions.

    Args:
        sc: The symbolic circuit.
        gate_functions: A mapping from a gate function identifier to the
            list of layers it will parametrize.

    Returns:
        tuple[Circuit, GateFunctionParameterSpecs]: A pair where the first element is a new symbolic
            circuit whose tensor parameters have been substituted by the symbolic information that
            the value of those parameters will come from an externally defined model. The second
            element is a map from a gate function name to a parameter group specification.
            The parameter group specification is the shapes that must be computed for that parameter.
            Groups are constructed by collating together parameters with the same shape.

    Raises:
        ValueError: If the provided gate functions are not defined on pairwise mutually disjoint
            sets of layers.
    """
    if sc.operation is not None:
        raise ValueError("The circuit to parameterize must not be the output of a circuit operator")

    # the layers specified in the gate function specification all be mutually disjoint
    if any(
        len(set(l1).intersection(l2)) != 0
        for l1, l2 in itertools.combinations(gate_functions.values(), 2)
    ):
        raise ValueError("The gate functions must parametrize mutually disjoint set of layers.")

    # group all parameters from the same gate function together so that they can be computed
    # in folded fashion and upacked later
    # make sure that all elements within a group are compatible (same parameter type and shape)
    gate_function_specs: GateFunctionParameterSpecs = {}
    layers_map: dict[Layer, Layer] = {l: l.copy() for l in sc.layers}

    for gf_group, gf_layers in gate_functions.items():
        # group layers together based on metadata
        layers_metadata = defaultdict(list)
        for l in gf_layers:
            for p_k, p in l.params.items():
                layers_metadata[(p_k, p.shape)].append(l)

        # construct the gate function spec for each group
        # since parameters with same name from same group might have different
        # shapes we group all the ones with same shape under a common name
        for g_i, ((p_name, p_shape), g_layers) in enumerate(layers_metadata.items()):
            gf_name = f"{gf_group}.{p_name}.{g_i}"

            # the gate function can compute |g_elements| parameters at once
            # all of shape g_shape
            gate_function_specs[gf_name] = (len(g_layers), *p_shape)

            # Replace the parameter tensor to be externally parameterized by a gate function
            for i_sl, sl in enumerate(g_layers):
                # replace layer parameter with gate function
                gf = GateFunctionParameter(*p_shape, name=gf_name, index=i_sl)
                layers_map[sl] = sl.copy(params={p_name: Parameter.from_input(gf)})

    # Construct the resulting circuit
    # use a shallow copy of the parameters that have not been changed
    layers = [layers_map[l] for l in sc.layers]
    in_layers = {
        sl: [layers_map[prev_sli] for prev_sli in sc.layer_inputs(prev_sl)]
        for prev_sl, sl in layers_map.items()
    }
    output_layers = [layers_map[prev_sli] for prev_sli in sc.outputs]
    sc = Circuit(layers, in_layers=in_layers, outputs=output_layers)

    return sc, gate_function_specs<|MERGE_RESOLUTION|>--- conflicted
+++ resolved
@@ -3,11 +3,8 @@
 from collections import defaultdict
 from collections.abc import Mapping, Sequence
 from numbers import Number
-<<<<<<< HEAD
+from typing import NamedTuple
 from typing import Iterable, NamedTuple, TypeVar
-=======
-from typing import NamedTuple
->>>>>>> dee8f1da
 
 import numpy as np
 
