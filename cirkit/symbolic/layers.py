--- conflicted
+++ resolved
@@ -377,9 +377,6 @@
         return params
 
 
-<<<<<<< HEAD
-class LogPartitionLayer(ConstantLayer):
-=======
 class PolynomialLayer(InputLayer):
     def __init__(
         self,
@@ -421,8 +418,7 @@
         return {"coeff": self.coeff}
 
 
-class LogPartitionLayer(InputLayer):
->>>>>>> 2735c1b7
+class LogPartitionLayer(ConstantLayer):
     """A symbolic layer computing a log-partition function."""
 
     def __init__(self, num_output_units: int, *, value: Parameter):
