from .cp import CPLayer as CPLayer
<<<<<<< HEAD
from .cp import SharedCPLayer as SharedCPLayer
from .cp import UncollapsedCPLayer as UncollapsedCPLayer
=======
from .cp_collapsed import CPCollapsedLayer as CPCollapsedLayer
from .cp_shared import CPSharedLayer as CPSharedLayer
from .sum_product import SumProductLayer as SumProductLayer
>>>>>>> 9fadcda8
from .tucker import TuckerLayer as TuckerLayer<|MERGE_RESOLUTION|>--- conflicted
+++ resolved
@@ -1,10 +1,5 @@
+from .sum_product import SumProductLayer as SumProductLayer
 from .cp import CPLayer as CPLayer
-<<<<<<< HEAD
 from .cp import SharedCPLayer as SharedCPLayer
 from .cp import UncollapsedCPLayer as UncollapsedCPLayer
-=======
-from .cp_collapsed import CPCollapsedLayer as CPCollapsedLayer
-from .cp_shared import CPSharedLayer as CPSharedLayer
-from .sum_product import SumProductLayer as SumProductLayer
->>>>>>> 9fadcda8
 from .tucker import TuckerLayer as TuckerLayer