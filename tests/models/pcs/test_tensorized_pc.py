--- conflicted
+++ resolved
@@ -211,23 +211,10 @@
     pc = _get_deep_pc(rg_cls, kwargs)  # type: ignore[misc]
     num_vars = pc.num_variables
 
-<<<<<<< HEAD
-    # TODO: type of kwargs should be refined
-    rg = rg_cls(**kwargs)
-    einet = TensorizedPC(
-        rg,
-        layer_cls=CPLayer,  # type: ignore[misc]
-        efamily_cls=CategoricalLayer,
-        layer_kwargs={"rank": 1, "prod_exp": True},  # type: ignore[misc]
-        efamily_kwargs={"num_categories": 2},  # type: ignore[misc]
-        num_inner_units=16,
-        num_input_units=16,
-=======
     # Generate all possible combinations of 16 integers from the list of possible values
     possible_values = [0, 1]
     all_data = torch.tensor(
         list(itertools.product(possible_values, repeat=num_vars))  # type: ignore[misc]
->>>>>>> e5f5338a
     )
 
     # Instantiate the integral of the PC, i.e., computing the partition function
